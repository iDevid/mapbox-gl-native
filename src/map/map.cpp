--- conflicted
+++ resolved
@@ -141,12 +141,7 @@
     sources.emplace("outdoors",
                     std::unique_ptr<Source>(new Source(*this,
                            painter,
-<<<<<<< HEAD
-                           texturepool,
                            "http://a.gl-api-us-east-1.tilestream.net/v3/mapbox.mapbox-terrain-v1,mapbox.mapbox-streets-v42-dev/%d/%d/%d.gl.pbf",
-=======
-                           "http://a.gl-api-us-east-1.tilestream.net/v3/mapbox.mapbox-streets-v4/%d/%d/%d.gl.pbf",
->>>>>>> 7bfcde40
                            Source::Type::vector,
                            {{ 0, 1, 2, 3, 4, 5, 6, 7, 8, 9, 10, 11, 12, 13, 14 }},
                            512,
