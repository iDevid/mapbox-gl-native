#include <mbgl/map/map.hpp>
#include <mbgl/map/view.hpp>
#include <mbgl/platform/platform.hpp>
#include <mbgl/map/source.hpp>
#include <mbgl/renderer/painter.hpp>
#include <mbgl/map/sprite.hpp>
#include <mbgl/util/transition.hpp>
#include <mbgl/util/time.hpp>
#include <mbgl/util/math.hpp>
#include <mbgl/util/clip_ids.hpp>
#include <mbgl/util/string.hpp>
#include <mbgl/util/constants.hpp>
#include <mbgl/util/uv_detail.hpp>
#include <mbgl/util/std.hpp>
#include <mbgl/style/style.hpp>
#include <mbgl/text/glyph_store.hpp>
#include <mbgl/geometry/glyph_atlas.hpp>
#include <mbgl/style/style_layer.hpp>
#include <mbgl/style/style_layer_group.hpp>
#include <mbgl/style/style_bucket.hpp>
#include <mbgl/util/texture_pool.hpp>
#include <mbgl/geometry/sprite_atlas.hpp>
#include <mbgl/storage/file_source.hpp>
#include <mbgl/platform/log.hpp>
#include <mbgl/util/string.hpp>
#include <mbgl/util/uv.hpp>

#include <algorithm>
#include <iostream>

#define _USE_MATH_DEFINES
#include <cmath>

#include <uv.h>

#ifdef __ANDROID__
    #include <coffeecatch/coffeecatch.h>
#endif

// Check libuv library version.
const static bool uv_version_check = []() {
    const unsigned int version = uv_version();
    const unsigned int major = (version >> 16) & 0xFF;
    const unsigned int minor = (version >> 8) & 0xFF;
    const unsigned int patch = version & 0xFF;

#ifndef UV_VERSION_PATCH
    // 0.10 doesn't have UV_VERSION_PATCH defined, so we "fake" it by using the library patch level.
    const unsigned int UV_VERSION_PATCH = version & 0xFF;
#endif

    if (major != UV_VERSION_MAJOR || minor != UV_VERSION_MINOR || patch != UV_VERSION_PATCH) {
        throw std::runtime_error(mbgl::util::sprintf<96>(
            "libuv version mismatch: headers report %d.%d.%d, but library reports %d.%d.%d", UV_VERSION_MAJOR,
            UV_VERSION_MINOR, UV_VERSION_PATCH, major, minor, patch));
    }
    return true;
}();


#include <zlib.h>
// Check zlib library version.
const static bool zlib_version_check = []() {
    const char *const version = zlibVersion();
    if (version[0] != ZLIB_VERSION[0]) {
        throw std::runtime_error(mbgl::util::sprintf<96>(
            "zlib version mismatch: headers report %s, but library reports %s", ZLIB_VERSION, version));
    }

    return true;
}();


#include <sqlite3.h>
// Check sqlite3 library version.
const static bool sqlite_version_check = []() {
    if (sqlite3_libversion_number() != SQLITE_VERSION_NUMBER) {
        throw std::runtime_error(mbgl::util::sprintf<96>(
            "sqlite3 libversion mismatch: headers report %d, but library reports %d",
            SQLITE_VERSION_NUMBER, sqlite3_libversion_number()));
    }
    if (strcmp(sqlite3_sourceid(), SQLITE_SOURCE_ID) != 0) {
        throw std::runtime_error(mbgl::util::sprintf<256>(
            "sqlite3 sourceid mismatch: headers report \"%s\", but library reports \"%s\"",
            SQLITE_SOURCE_ID, sqlite3_sourceid()));
    }

    return true;
}();


using namespace mbgl;

Map::Map(View& view_, FileSource& fileSource_)
    : loop(util::make_unique<uv::loop>()),
      view(view_),
#ifndef NDEBUG
      mainThread(std::this_thread::get_id()),
#endif
      transform(view_),
      fileSource(fileSource_),
      glyphAtlas(util::make_unique<GlyphAtlas>(1024, 1024)),
      glyphStore(std::make_shared<GlyphStore>(fileSource)),
      spriteAtlas(util::make_unique<SpriteAtlas>(512, 512)),
      texturePool(std::make_shared<TexturePool>()),
      painter(util::make_unique<Painter>(*spriteAtlas, *glyphAtlas))
{
    view.initialize(this);
    // Make sure that we're doing an initial drawing in all cases.
    isClean.clear();
    isRendered.clear();
    isSwapped.test_and_set();
}

Map::~Map() {
    if (async) {
        stop();
    }

    // Explicitly reset all pointers.
    activeSources.clear();
    sprite.reset();
    glyphStore.reset();
    style.reset();
    texturePool.reset();
    workers.reset();

    uv_run(**loop, UV_RUN_DEFAULT);
}

uv::worker &Map::getWorker() {
    if (!workers) {
        workers = util::make_unique<uv::worker>(**loop, 4, "Tile Worker");
    }
    return *workers;
}

void Map::start(bool startPaused) {
    assert(std::this_thread::get_id() == mainThread);
    assert(!async);

    // When starting map rendering in another thread, we perform async/continuously
    // updated rendering. Only in these cases, we attach the async handlers.
    async = true;

    // Reset the flag.
    isStopped = false;

    // Setup async notifications
    asyncTerminate = util::make_unique<uv::async>(**loop, [this]() {
        assert(std::this_thread::get_id() == mapThread);

        // Remove all of these to make sure they are destructed in the correct thread.
        style.reset();
        workers.reset();
        activeSources.clear();

        fileSource.clearLoop();

        terminating = true;

        // Closes all open handles on the loop. This means that the loop will automatically terminate.
        asyncRender.reset();
        asyncTerminate.reset();
    });

    asyncRender = util::make_unique<uv::async>(**loop, [this]() {
        assert(std::this_thread::get_id() == mapThread);

        if (state.hasSize()) {
            if (isRendered.test_and_set() == false) {
                prepare();
                if (isClean.test_and_set() == false) {
                    render();
                    isSwapped.clear();
                    view.swap();
                } else {
                    // We set the rendered flag in the test above, so we have to reset it
                    // now that we're not actually rendering because the map is clean.
                    isRendered.clear();
                }
            }
        }
    });

<<<<<<< HEAD
    asyncCleanup = util::make_unique<uv::async>(**loop, [this]() {
        assert(painter);
        painter->cleanup();
    });

    // Do we need to pause first?
    if (startPaused) {
        pause();
    }

=======
>>>>>>> de098591
    thread = std::thread([this]() {
#ifndef NDEBUG
        mapThread = std::this_thread::get_id();
#endif

#ifdef __APPLE__
        pthread_setname_np("Map");
#endif

        run();

#ifndef NDEBUG
        mapThread = std::thread::id();
#endif

        // Make sure that the stop() function knows when to stop invoking the callback function.
        isStopped = true;
        view.notify();
    });
}

void Map::stop(std::function<void ()> callback) {
    assert(std::this_thread::get_id() == mainThread);
    assert(mainThread != mapThread);
    assert(async);

    asyncTerminate->send();

    resume();

    if (callback) {
        // Wait until the render thread stopped. We are using this construct instead of plainly
        // relying on the thread_join because the system might need to run things in the current
        // thread that is required for the render thread to terminate correctly. This is for example
        // the case with Cocoa's NSURLRequest. Otherwise, we will eventually deadlock because this
        // thread (== main thread) is blocked. The callback function should use an efficient waiting
        // function to avoid a busy waiting loop.
        while (!isStopped) {
            callback();
        }
    }

    // If a callback function was provided, this should return immediately because the thread has
    // already finished executing.
    thread.join();

    async = false;
}

void Map::pause(bool waitForPause) {
    assert(std::this_thread::get_id() == mainThread);
    assert(async);
    mutexRun.lock();
    pausing = true;
    mutexRun.unlock();

    uv_stop(**loop);
    rerender(); // Needed to ensure uv_stop is seen and uv_run exits, otherwise we deadlock on wait_for_pause

    if (waitForPause) {
        std::unique_lock<std::mutex> lockPause (mutexPause);
        while (!isPaused) {
            condPause.wait(lockPause);
        }
    }
}

void Map::resume() {
    assert(std::this_thread::get_id() == mainThread);
    assert(async);

    mutexRun.lock();
    pausing = false;
    condRun.notify_all();
    mutexRun.unlock();
}

void Map::run() {
#ifdef __ANDROID__
    COFFEE_TRY() {
#endif

#ifndef NDEBUG
    if (!async) {
        mapThread = mainThread;
    }
#endif
    assert(std::this_thread::get_id() == mapThread);

    if (async) {
        checkForPause();
    }

    setup();
    prepare();

    if (async) {
        terminating = false;
        while(!terminating) {
            uv_run(**loop, UV_RUN_DEFAULT);
            checkForPause();
        }
    } else {
        uv_run(**loop, UV_RUN_DEFAULT);
    }

    // Run the event loop once more to make sure our async delete handlers are called.
    uv_run(**loop, UV_RUN_ONCE);

    // If the map rendering wasn't started asynchronously, we perform one render
    // *after* all events have been processed.
    if (!async) {
        render();
#ifndef NDEBUG
        mapThread = std::thread::id();
#endif
    }
#ifdef __ANDROID__
    } COFFEE_CATCH() {
        Log::Error(Event::Crash, "Map::run() crash:\n%s", coffeecatch_get_message());
        abort();
    }
#endif
}

void Map::checkForPause() {
    std::unique_lock<std::mutex> lockRun (mutexRun);
    while (pausing) {
        view.make_inactive();

        mutexPause.lock();
        isPaused = true;
        condPause.notify_all();
        mutexPause.unlock();

        condRun.wait(lockRun);

        view.make_active();
    }

    mutexPause.lock();
    isPaused = false;
    mutexPause.unlock();
}

void Map::rerender() {
    // We only send render events if we want to continuously update the map
    // (== async rendering).
    if (async) {
        asyncRender->send();
    }
}

void Map::update() {
    isClean.clear();
    rerender();
}

bool Map::needsSwap() {
    return isSwapped.test_and_set() == false;
}

void Map::swapped() {
    isRendered.clear();
    rerender();
}

void Map::terminate() {
    assert(painter);
    painter->terminate();
}

#pragma mark - Setup

void Map::setup() {
    assert(std::this_thread::get_id() == mapThread);
    assert(painter);
    view.make_active();
    painter->setup();
}

void Map::setStyleURL(const std::string &url) {
    // TODO: Make threadsafe.

    styleURL = url;
    if (async) {
        stop();
        start();
    }
}


void Map::setStyleJSON(std::string newStyleJSON, const std::string &base) {
    // TODO: Make threadsafe.
    styleJSON.swap(newStyleJSON);
    sprite.reset();
    if (!style) {
        style = std::make_shared<Style>();
    }

    style->loadJSON((const uint8_t *)styleJSON.c_str());
    fileSource.setBase(base);
    glyphStore->setURL(style->glyph_url);

    style->setDefaultTransitionDuration(defaultTransitionDuration);

    // set applied classes if they were set while the style was loading
    appliedClassesMutex.lock();
    util::ptr<std::vector<std::string>> classes = appliedClasses;
    if (appliedClasses) {
        appliedClasses.reset();
    }
    appliedClassesMutex.unlock();
    if (classes) {
        style->setAppliedClasses(*classes);
    }

    update();
}

std::string Map::getStyleJSON() const {
    return styleJSON;
}

util::ptr<Sprite> Map::getSprite() {
    const float pixelRatio = state.getPixelRatio();
    const std::string &sprite_url = style->getSpriteURL();
    if (!sprite || sprite->pixelRatio != pixelRatio) {
        sprite = Sprite::Create(sprite_url, pixelRatio, fileSource);
    }

    return sprite;
}


#pragma mark - Size

void Map::resize(uint16_t width, uint16_t height, float ratio) {
    resize(width, height, ratio, width * ratio, height * ratio);
}

void Map::resize(uint16_t width, uint16_t height, float ratio, uint16_t fbWidth, uint16_t fbHeight) {
    if (transform.resize(width, height, ratio, fbWidth, fbHeight)) {
        update();
    }
}

#pragma mark - Transitions

void Map::cancelTransitions() {
    transform.cancelTransitions();

    update();
}


#pragma mark - Position

void Map::moveBy(double dx, double dy, double duration) {
    transform.moveBy(dx, dy, duration * 1_second);
    update();
}

void Map::setLonLat(double lon, double lat, double duration) {
    transform.setLonLat(lon, lat, duration * 1_second);
    update();
}

void Map::getLonLat(double& lon, double& lat) const {
    transform.getLonLat(lon, lat);
}

void Map::startPanning() {
    transform.startPanning();
    update();
}

void Map::stopPanning() {
    transform.stopPanning();
    update();
}

void Map::resetPosition() {
    transform.setAngle(0);
    transform.setLonLat(0, 0);
    transform.setZoom(0);
    update();
}


#pragma mark - Scale

void Map::scaleBy(double ds, double cx, double cy, double duration) {
    transform.scaleBy(ds, cx, cy, duration * 1_second);
    update();
}

void Map::setScale(double scale, double cx, double cy, double duration) {
    transform.setScale(scale, cx, cy, duration * 1_second);
    update();
}

double Map::getScale() const {
    return transform.getScale();
}

void Map::setZoom(double zoom, double duration) {
    transform.setZoom(zoom, duration * 1_second);
    update();
}

double Map::getZoom() const {
    return transform.getZoom();
}

void Map::setLonLatZoom(double lon, double lat, double zoom, double duration) {
    transform.setLonLatZoom(lon, lat, zoom, duration * 1_second);
    update();
}

void Map::getLonLatZoom(double& lon, double& lat, double& zoom) const {
    transform.getLonLatZoom(lon, lat, zoom);
}

void Map::resetZoom() {
    setZoom(0);
}

void Map::startScaling() {
    transform.startScaling();
    update();
}

void Map::stopScaling() {
    transform.stopScaling();
    update();
}

double Map::getMinZoom() const {
    return transform.getMinZoom();
}

double Map::getMaxZoom() const {
    return transform.getMaxZoom();
}


#pragma mark - Rotation

void Map::rotateBy(double sx, double sy, double ex, double ey, double duration) {
    transform.rotateBy(sx, sy, ex, ey, duration * 1_second);
    update();
}

void Map::setBearing(double degrees, double duration) {
    transform.setAngle(-degrees * M_PI / 180, duration * 1_second);
    update();
}

void Map::setBearing(double degrees, double cx, double cy) {
    transform.setAngle(-degrees * M_PI / 180, cx, cy);
    update();
}

double Map::getBearing() const {
    return -transform.getAngle() / M_PI * 180;
}

void Map::resetNorth() {
    transform.setAngle(0, 500_milliseconds);
    update();
}

void Map::startRotating() {
    transform.startRotating();
    update();
}

void Map::stopRotating() {
    transform.stopRotating();
    update();
}


#pragma mark - Toggles

void Map::setDebug(bool value) {
    debug = value;
    assert(painter);
    painter->setDebug(debug);
    update();
}

void Map::toggleDebug() {
    setDebug(!debug);
}

bool Map::getDebug() const {
    return debug;
}

void Map::setAppliedClasses(const std::vector<std::string> &classes) {
    if (style) {
        style->setAppliedClasses(classes);
        if (style->hasTransitions()) {
            update();
        }
    }
    else {
        std::lock_guard<std::mutex> lock(appliedClassesMutex);
        appliedClasses = mbgl::util::make_unique<std::vector<std::string>>(classes);
    }
}


void Map::toggleClass(const std::string &name) {
    style->toggleClass(name);
    if (style->hasTransitions()) {
        update();
    }
}

const std::vector<std::string> &Map::getAppliedClasses() const {
   return style->getAppliedClasses();
}

void Map::setDefaultTransitionDuration(uint64_t milliseconds) {
    defaultTransitionDuration = milliseconds;
    if (style) {
        style->setDefaultTransitionDuration(milliseconds);
    }
}

uint64_t Map::getDefaultTransitionDuration() {
    return defaultTransitionDuration;
}

void Map::updateSources() {
    assert(std::this_thread::get_id() == mapThread);

    // First, disable all existing sources.
    for (const auto& source : activeSources) {
        source->enabled = false;
    }

    // Then, reenable all of those that we actually use when drawing this layer.
    updateSources(style->layers);

    // Then, construct or destroy the actual source object, depending on enabled state.
    for (const auto& source : activeSources) {
        if (source->enabled) {
            if (!source->source) {
                source->source = std::make_shared<Source>(source->info);
                source->source->load(*this, fileSource);
            }
        } else {
            source->source.reset();
        }
    }

    // Finally, remove all sources that are disabled.
    util::erase_if(activeSources, [](util::ptr<StyleSource> source){
        return !source->enabled;
    });
}

void Map::updateSources(const util::ptr<StyleLayerGroup> &group) {
    if (!group) {
        return;
    }
    for (const util::ptr<StyleLayer> &layer : group->layers) {
        if (!layer) continue;
        if (layer->bucket) {
            if (layer->bucket->style_source) {
                (*activeSources.emplace(layer->bucket->style_source).first)->enabled = true;
            }
        } else if (layer->layers) {
            updateSources(layer->layers);
        }
    }
}

void Map::updateTiles() {
    for (const auto& source : activeSources) {
        source->source->update(*this, getWorker(),
                               style, *glyphAtlas, *glyphStore,
                               *spriteAtlas, getSprite(),
                               *texturePool, fileSource, [this](){ update(); });
    }
}

void Map::prepare() {
    if (!fileSource.hasLoop()) {
        fileSource.setLoop(**loop);
    }

    if (!style) {
        style = std::make_shared<Style>();

        fileSource.request(ResourceType::JSON, styleURL)->onload([&](const Response &res) {
            if (res.code == 200) {
                // Calculate the base
                const size_t pos = styleURL.rfind('/');
                std::string base = "";
                if (pos != std::string::npos) {
                    base = styleURL.substr(0, pos + 1);
                }

                setStyleJSON(res.data, base);
            } else {
                Log::Error(Event::Setup, "loading style failed: %ld (%s)", res.code, res.message.c_str());
            }
        });
    }

    // Update transform transitions.
    animationTime = util::now();
    if (transform.needsTransition()) {
        transform.updateTransitions(animationTime);
    }

    state = transform.currentState();

    animationTime = util::now();
    updateSources();
    style->updateProperties(state.getNormalizedZoom(), animationTime);

    // Allow the sprite atlas to potentially pull new sprite images if needed.
    spriteAtlas->resize(state.getPixelRatio());
    spriteAtlas->setSprite(getSprite());

    updateTiles();
}

void Map::render() {
    assert(painter);
    painter->render(*style, activeSources,
                   state, animationTime);
    // Schedule another rerender when we definitely need a next frame.
    if (transform.needsTransition() || style->hasTransitions()) {
        update();
    }
}<|MERGE_RESOLUTION|>--- conflicted
+++ resolved
@@ -183,19 +183,11 @@
         }
     });
 
-<<<<<<< HEAD
-    asyncCleanup = util::make_unique<uv::async>(**loop, [this]() {
-        assert(painter);
-        painter->cleanup();
-    });
-
     // Do we need to pause first?
     if (startPaused) {
         pause();
     }
 
-=======
->>>>>>> de098591
     thread = std::thread([this]() {
 #ifndef NDEBUG
         mapThread = std::this_thread::get_id();
