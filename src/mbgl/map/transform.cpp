--- conflicted
+++ resolved
@@ -364,29 +364,18 @@
         state.latY(latLng.latitude),
     };
     
-<<<<<<< HEAD
+    zoom = util::clamp(zoom, state.getMinZoom(), state.getMaxZoom());
+    
     // Minimize rotation by taking the shorter path around the circle.
     double normalizedAngle = _normalizeAngle(angle, state.angle);
     state.angle = _normalizeAngle(state.angle, normalizedAngle);
     
+    pitch = util::clamp(pitch, 0., util::PITCH_MAX);
+    
     const double startZoom = state.scaleZoom(state.scale);
     const double startAngle = state.angle;
     const double startPitch = state.pitch;
     
-=======
-    zoom = util::clamp(zoom, state.getMinZoom(), state.getMaxZoom());
-    
-    // Minimize rotation by taking the shorter path around the circle.
-    double normalizedAngle = _normalizeAngle(angle, state.angle);
-    state.angle = _normalizeAngle(state.angle, normalizedAngle);
-    
-    pitch = util::clamp(pitch, 0., util::PITCH_MAX);
-    
-    const double startZoom = state.scaleZoom(state.scale);
-    const double startAngle = state.angle;
-    const double startPitch = state.pitch;
-    
->>>>>>> 37391642
     /// w₀: Initial visible span, measured in pixels at the initial scale.
     /// Known henceforth as a <i>screenful</i>.
     double w0 = std::max(state.width, state.height);
@@ -408,10 +397,7 @@
     double rho = 1.42;
     if (flyOptions.minZoom) {
         double minZoom = util::min(*flyOptions.minZoom, startZoom, zoom);
-<<<<<<< HEAD
-=======
         minZoom = util::clamp(minZoom, state.getMinZoom(), state.getMaxZoom());
->>>>>>> 37391642
         /// w<sub>m</sub>: Maximum visible span, measured in pixels with respect
         /// to the initial scale.
         double wMax = w0 / state.zoomScale(minZoom - startZoom);
@@ -512,11 +498,7 @@
                 state.angle = util::wrap(util::interpolate(startAngle, normalizedAngle, k), -M_PI, M_PI);
             }
             if (pitch != startPitch) {
-<<<<<<< HEAD
-                state.pitch = util::clamp(util::interpolate(startPitch, pitch, k), 0., 60.);
-=======
                 state.pitch = util::interpolate(startPitch, pitch, k);
->>>>>>> 37391642
             }
             
             // At k = 1.0, a DidChangeAnimated notification should be sent from finish().
