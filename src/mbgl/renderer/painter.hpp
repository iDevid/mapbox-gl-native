--- conflicted
+++ resolved
@@ -140,10 +140,6 @@
     mat4 translatedMatrix(const mat4& matrix, const std::array<float, 2> &translation, const Tile::ID &id, TranslateAnchorType anchor);
 
     void prepareTile(const Tile& tile);
-<<<<<<< HEAD
-=======
-    void recordZoom(const std::chrono::steady_clock::time_point time, const float zoom);
->>>>>>> 002a709b
 
     template <typename BucketProperties, typename StyleProperties>
     void renderSDF(SymbolBucket &bucket,
@@ -196,13 +192,6 @@
     RenderPass pass = RenderPass::Opaque;
     const float strata_epsilon = 1.0f / (1 << 16);
 
-<<<<<<< HEAD
-=======
-    int lastIntegerZoom;
-    std::chrono::steady_clock::time_point lastIntegerZoomTime = std::chrono::steady_clock::time_point::min();
-    float lastZoom = -1;
-
->>>>>>> 002a709b
 public:
     FrameHistory frameHistory;
 
