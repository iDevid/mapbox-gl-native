#ifndef MBGL_RENDERER_PAINTER
#define MBGL_RENDERER_PAINTER

#include <mbgl/map/transform_state.hpp>
#include <mbgl/map/map_context.hpp>

#include <mbgl/renderer/frame_history.hpp>
#include <mbgl/renderer/bucket.hpp>

#include <mbgl/geometry/vao.hpp>
#include <mbgl/geometry/static_vertex_buffer.hpp>

#include <mbgl/renderer/gl_config.hpp>

#include <mbgl/style/types.hpp>

#include <mbgl/platform/gl.hpp>

#include <mbgl/util/noncopyable.hpp>
#include <mbgl/util/chrono.hpp>

#include <array>
#include <vector>
#include <set>

namespace mbgl {

class Style;
class StyleLayer;
class Tile;
class SpriteAtlas;
class GlyphAtlas;
class LineAtlas;
class Source;
struct FrameData;


class DebugBucket;
class FillBucket;
class LineBucket;
class CircleBucket;
class SymbolBucket;
class RasterBucket;

struct RasterProperties;

class SDFShader;
class PlainShader;
class OutlineShader;
class LineShader;
class LinejoinShader;
class LineSDFShader;
class LinepatternShader;
class CircleShader;
class PatternShader;
class IconShader;
class RasterShader;
class SDFGlyphShader;
class SDFIconShader;
class DotShader;
class CollisionBoxShader;

struct ClipID;

struct RenderItem {
    inline RenderItem(const StyleLayer& layer_,
                      const Tile* tile_ = nullptr,
                      Bucket* bucket_ = nullptr)
        : tile(tile_), bucket(bucket_), layer(layer_) {
    }

    const Tile* const tile;
    Bucket* const bucket;
    const StyleLayer& layer;
};

class Painter : private util::noncopyable {
public:
    Painter(MapData& data);
    ~Painter();

    void setup();

    // Renders the backdrop of the OpenGL view. This also paints in areas where we don't have any
    // tiles whatsoever.
    void clear();

    // Updates the default matrices to the current viewport dimensions.
    void changeMatrix();

    void render(const Style& style,
                TransformState state,
                const FrameData& frame,
                const TimePoint& time);

    // Renders debug information for a tile.
    void renderTileDebug(const Tile& tile);

    // Renders the red debug frame around a tile, visualizing its perimeter.
    void renderDebugFrame(const mat4 &matrix);

    void renderDebugText(DebugBucket& bucket, const mat4 &matrix);
    void renderFill(FillBucket& bucket, const StyleLayer &layer_desc, const TileID& id, const mat4 &matrix);
    void renderLine(LineBucket& bucket, const StyleLayer &layer_desc, const TileID& id, const mat4 &matrix);
    void renderCircle(CircleBucket& bucket, const StyleLayer &layer_desc, const TileID& id, const mat4 &matrix);
    void renderSymbol(SymbolBucket& bucket, const StyleLayer &layer_desc, const TileID& id, const mat4 &matrix);
    void renderRaster(RasterBucket& bucket, const StyleLayer &layer_desc, const TileID& id, const mat4 &matrix);
    void renderBackground(const StyleLayer &layer_desc);

    float saturationFactor(float saturation);
    float contrastFactor(float contrast);
    std::array<float, 3> spinWeights(float spin_value);

    void preparePrerender(RasterBucket &bucket);

    void renderPrerenderedTexture(RasterBucket &bucket, const mat4 &matrix, const RasterProperties& properties);

    void createPrerendered(RasterBucket& bucket, const StyleLayer &layer_desc, const TileID& id);

    // Adjusts the dimensions of the OpenGL viewport
    void resize();

    // Changes whether debug information is drawn onto the map
    void setDebug(bool enabled);

    void drawClippingMasks(const std::set<Source*>&);
    void drawClippingMask(const mat4& matrix, const ClipID& clip);

    void resetFramebuffer();
    void bindFramebuffer();
    void pushFramebuffer();
    GLuint popFramebuffer();
    void discardFramebuffers();

    bool needsAnimation() const;

private:
    void setupShaders();
    mat4 translatedMatrix(const mat4& matrix, const std::array<float, 2> &translation, const TileID &id, TranslateAnchorType anchor);

    std::vector<RenderItem> determineRenderOrder(const Style& style);

    template <class Iterator>
    void renderPass(RenderPass,
                    Iterator it, Iterator end,
                    std::size_t i, int8_t increment);

    void prepareTile(const Tile& tile);

    template <typename BucketProperties, typename StyleProperties>
    void renderSDF(SymbolBucket &bucket,
                   const TileID &id,
                   const mat4 &matrixSymbol,
                   const BucketProperties& bucketProperties,
                   const StyleProperties& styleProperties,
                   float scaleDivisor,
                   std::array<float, 2> texsize,
                   SDFShader& sdfShader,
                   void (SymbolBucket::*drawSDF)(SDFShader&));

    void setDepthSublayer(int n);

public:
    void useProgram(uint32_t program);
    void lineWidth(float lineWidth);

public:
    mat4 projMatrix;
    mat4 nativeMatrix;
    mat4 extrudeMatrix;

    // used to composite images and flips the geometry upside down
    const mat4 flipMatrix = []{
        mat4 flip;
        matrix::ortho(flip, 0, 4096, -4096, 0, 0, 1);
        matrix::translate(flip, flip, 0, -4096, 0);
        return flip;
    }();

    const mat4 identityMatrix = []{
        mat4 identity;
        matrix::identity(identity);
        return identity;
    }();

private:
    MapData& data;

    TransformState state;
    FrameData frame;

    bool debug = false;
    int indent = 0;

    gl::Config config;

    uint32_t gl_program = 0;
    float gl_lineWidth = 0;
    std::array<uint16_t, 2> gl_viewport = {{ 0, 0 }};
    RenderPass pass = RenderPass::Opaque;
    Color background = {{ 0, 0, 0, 0 }};

<<<<<<< HEAD
    std::vector<RenderItem> order;

    int numSublayers = 3;
    size_t currentLayer;
    float depthRangeSize;
    const float depthEpsilon = 1.0f / (1 << 16);

=======
>>>>>>> 765c4695
public:
    FrameHistory frameHistory;

    SpriteAtlas* spriteAtlas;
    GlyphAtlas* glyphAtlas;
    LineAtlas* lineAtlas;

    std::unique_ptr<PlainShader> plainShader;
    std::unique_ptr<OutlineShader> outlineShader;
    std::unique_ptr<LineShader> lineShader;
    std::unique_ptr<LineSDFShader> linesdfShader;
    std::unique_ptr<LinepatternShader> linepatternShader;
    std::unique_ptr<PatternShader> patternShader;
    std::unique_ptr<IconShader> iconShader;
    std::unique_ptr<RasterShader> rasterShader;
    std::unique_ptr<SDFGlyphShader> sdfGlyphShader;
    std::unique_ptr<SDFIconShader> sdfIconShader;
    std::unique_ptr<DotShader> dotShader;
    std::unique_ptr<CollisionBoxShader> collisionBoxShader;
    std::unique_ptr<CircleShader> circleShader;

    StaticVertexBuffer backgroundBuffer = {
        { -1, -1 }, { 1, -1 },
        { -1,  1 }, { 1,  1 }
    };

    VertexArrayObject backgroundArray;

    // Set up the stencil quad we're using to generate the stencil mask.
    StaticVertexBuffer tileStencilBuffer = {
        // top left triangle
        { 0, 0 },
        { 4096, 0 },
        { 0, 4096 },

        // bottom right triangle
        { 4096, 0 },
        { 0, 4096 },
        { 4096, 4096 },
    };

    VertexArrayObject coveringPlainArray;
    VertexArrayObject coveringRasterArray;

    // Set up the tile boundary lines we're using to draw the tile outlines.
    StaticVertexBuffer tileBorderBuffer = {
        { 0, 0 },
        { 4096, 0 },
        { 4096, 4096 },
        { 0, 4096 },
        { 0, 0 },
    };

    VertexArrayObject tileBorderArray;

    // Framebuffer management
    std::vector<GLuint> fbos;
    std::vector<GLuint> fbos_color;
    GLuint fbo_depth_stencil;
    int fbo_level = -1;
    bool fbo_depth_stencil_valid = false;

};

}

#endif<|MERGE_RESOLUTION|>--- conflicted
+++ resolved
@@ -200,16 +200,11 @@
     RenderPass pass = RenderPass::Opaque;
     Color background = {{ 0, 0, 0, 0 }};
 
-<<<<<<< HEAD
-    std::vector<RenderItem> order;
-
     int numSublayers = 3;
     size_t currentLayer;
     float depthRangeSize;
     const float depthEpsilon = 1.0f / (1 << 16);
 
-=======
->>>>>>> 765c4695
 public:
     FrameHistory frameHistory;
 
