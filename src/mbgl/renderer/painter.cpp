--- conflicted
+++ resolved
@@ -477,30 +477,4 @@
 
         return vtxMatrix;
     }
-<<<<<<< HEAD
-=======
-}
-
-void Painter::recordZoom(const std::chrono::steady_clock::time_point time, const float zoom) {
-    frameHistory.record(time, zoom);
-
-    if (lastZoom < 0) {
-        // first frame ever
-        lastIntegerZoom = std::floor(zoom);
-        lastZoom = zoom;
-    }
-
-    // check whether an integer zoom level was passed since the last frame
-    // and if yes, record it with the time. Used for transitioning patterns.
-    if (std::floor(lastZoom) < std::floor(zoom)) {
-        lastIntegerZoom = std::floor(zoom);
-        lastIntegerZoomTime = time;
-
-    } else if (std::floor(lastZoom) > std::floor(zoom)) {
-        lastIntegerZoom = std::floor(zoom) + 1;
-        lastIntegerZoomTime = time;
-    }
-
-    lastZoom = zoom;
->>>>>>> 002a709b
 }