// !$*UTF8*$!
{
	archiveVersion = 1;
	classes = {
	};
	objectVersion = 46;
	objects = {

/* Begin PBXBuildFile section */
		1753ED401E53CE6100A9FD90 /* MGLConversion.h in Headers */ = {isa = PBXBuildFile; fileRef = 1753ED3F1E53CE5200A9FD90 /* MGLConversion.h */; };
		30E5781B1DAA857E0050F07E /* NSImage+MGLAdditions.h in Headers */ = {isa = PBXBuildFile; fileRef = 30E578141DAA7D920050F07E /* NSImage+MGLAdditions.h */; };
		3508EC641D749D39009B0EE4 /* NSExpression+MGLAdditions.h in Headers */ = {isa = PBXBuildFile; fileRef = 3508EC621D749D39009B0EE4 /* NSExpression+MGLAdditions.h */; };
		3508EC651D749D39009B0EE4 /* NSExpression+MGLAdditions.mm in Sources */ = {isa = PBXBuildFile; fileRef = 3508EC631D749D39009B0EE4 /* NSExpression+MGLAdditions.mm */; };
		3526EABD1DF9B19800006B43 /* MGLCodingTests.m in Sources */ = {isa = PBXBuildFile; fileRef = 3526EABC1DF9B19800006B43 /* MGLCodingTests.m */; };
		352742781D4C220900A1ECE6 /* MGLStyleValue.h in Headers */ = {isa = PBXBuildFile; fileRef = 352742771D4C220900A1ECE6 /* MGLStyleValue.h */; settings = {ATTRIBUTES = (Public, ); }; };
		352742811D4C243B00A1ECE6 /* MGLSource.h in Headers */ = {isa = PBXBuildFile; fileRef = 3527427F1D4C243B00A1ECE6 /* MGLSource.h */; settings = {ATTRIBUTES = (Public, ); }; };
		352742821D4C243B00A1ECE6 /* MGLSource.mm in Sources */ = {isa = PBXBuildFile; fileRef = 352742801D4C243B00A1ECE6 /* MGLSource.mm */; };
		352742851D4C244700A1ECE6 /* MGLRasterSource.h in Headers */ = {isa = PBXBuildFile; fileRef = 352742831D4C244700A1ECE6 /* MGLRasterSource.h */; settings = {ATTRIBUTES = (Public, ); }; };
		352742861D4C244700A1ECE6 /* MGLRasterSource.mm in Sources */ = {isa = PBXBuildFile; fileRef = 352742841D4C244700A1ECE6 /* MGLRasterSource.mm */; };
		352742891D4C245800A1ECE6 /* MGLShapeSource.h in Headers */ = {isa = PBXBuildFile; fileRef = 352742871D4C245800A1ECE6 /* MGLShapeSource.h */; settings = {ATTRIBUTES = (Public, ); }; };
		3527428A1D4C245800A1ECE6 /* MGLShapeSource.mm in Sources */ = {isa = PBXBuildFile; fileRef = 352742881D4C245800A1ECE6 /* MGLShapeSource.mm */; };
		3527428D1D4C24AB00A1ECE6 /* MGLCircleStyleLayer.h in Headers */ = {isa = PBXBuildFile; fileRef = 3527428B1D4C24AB00A1ECE6 /* MGLCircleStyleLayer.h */; settings = {ATTRIBUTES = (Public, ); }; };
		3527428E1D4C24AB00A1ECE6 /* MGLCircleStyleLayer.mm in Sources */ = {isa = PBXBuildFile; fileRef = 3527428C1D4C24AB00A1ECE6 /* MGLCircleStyleLayer.mm */; };
		352742A11D4C25BD00A1ECE6 /* MGLStyleValue.mm in Sources */ = {isa = PBXBuildFile; fileRef = 3527429E1D4C25BD00A1ECE6 /* MGLStyleValue.mm */; };
		3529039B1D6C63B80002C7DF /* NSPredicate+MGLAdditions.h in Headers */ = {isa = PBXBuildFile; fileRef = 352903991D6C63B80002C7DF /* NSPredicate+MGLAdditions.h */; };
		3529039C1D6C63B80002C7DF /* NSPredicate+MGLAdditions.mm in Sources */ = {isa = PBXBuildFile; fileRef = 3529039A1D6C63B80002C7DF /* NSPredicate+MGLAdditions.mm */; };
		3537CA741D3F93A600380318 /* MGLStyle_Private.h in Headers */ = {isa = PBXBuildFile; fileRef = 3537CA731D3F93A600380318 /* MGLStyle_Private.h */; };
		3538AA231D542685008EC33D /* MGLStyleLayer.h in Headers */ = {isa = PBXBuildFile; fileRef = 3538AA211D542685008EC33D /* MGLStyleLayer.h */; settings = {ATTRIBUTES = (Public, ); }; };
		3538AA241D542685008EC33D /* MGLStyleLayer.mm in Sources */ = {isa = PBXBuildFile; fileRef = 3538AA221D542685008EC33D /* MGLStyleLayer.mm */; };
		353BAEF81D6463B8009A8DA9 /* amsterdam.geojson in Resources */ = {isa = PBXBuildFile; fileRef = 358EB3AE1D61F0DB00E46D9C /* amsterdam.geojson */; };
		355BA4ED1D41633E00CCC6D5 /* NSColor+MGLAdditions.h in Headers */ = {isa = PBXBuildFile; fileRef = 355BA4EB1D41633E00CCC6D5 /* NSColor+MGLAdditions.h */; };
		355BA4EE1D41633E00CCC6D5 /* NSColor+MGLAdditions.mm in Sources */ = {isa = PBXBuildFile; fileRef = 355BA4EC1D41633E00CCC6D5 /* NSColor+MGLAdditions.mm */; };
		35602BFA1D3EA99F0050646F /* MGLFillStyleLayer.h in Headers */ = {isa = PBXBuildFile; fileRef = 35602BF81D3EA99F0050646F /* MGLFillStyleLayer.h */; settings = {ATTRIBUTES = (Public, ); }; };
		35602BFB1D3EA99F0050646F /* MGLFillStyleLayer.mm in Sources */ = {isa = PBXBuildFile; fileRef = 35602BF91D3EA99F0050646F /* MGLFillStyleLayer.mm */; };
		35602BFF1D3EA9B40050646F /* MGLStyleLayer_Private.h in Headers */ = {isa = PBXBuildFile; fileRef = 35602BFC1D3EA9B40050646F /* MGLStyleLayer_Private.h */; };
		35602C001D3EA9B40050646F /* MGLForegroundStyleLayer.h in Headers */ = {isa = PBXBuildFile; fileRef = 35602BFD1D3EA9B40050646F /* MGLForegroundStyleLayer.h */; settings = {ATTRIBUTES = (Public, ); }; };
		35602C011D3EA9B40050646F /* MGLForegroundStyleLayer.m in Sources */ = {isa = PBXBuildFile; fileRef = 35602BFE1D3EA9B40050646F /* MGLForegroundStyleLayer.m */; };
		35724FC41D630502002A4AB4 /* amsterdam.geojson in Resources */ = {isa = PBXBuildFile; fileRef = 358EB3AE1D61F0DB00E46D9C /* amsterdam.geojson */; };
		359819591E02F611008FC139 /* NSCoder+MGLAdditions.h in Headers */ = {isa = PBXBuildFile; fileRef = 359819571E02F611008FC139 /* NSCoder+MGLAdditions.h */; };
		3598195A1E02F611008FC139 /* NSCoder+MGLAdditions.mm in Sources */ = {isa = PBXBuildFile; fileRef = 359819581E02F611008FC139 /* NSCoder+MGLAdditions.mm */; };
		3599A3E81DF70E2000E77FB2 /* MGLStyleValueTests.m in Sources */ = {isa = PBXBuildFile; fileRef = 3599A3E71DF70E2000E77FB2 /* MGLStyleValueTests.m */; };
		35C5D8471D6DD66D00E95907 /* NSComparisonPredicate+MGLAdditions.h in Headers */ = {isa = PBXBuildFile; fileRef = 35C5D8431D6DD66D00E95907 /* NSComparisonPredicate+MGLAdditions.h */; };
		35C5D8481D6DD66D00E95907 /* NSComparisonPredicate+MGLAdditions.mm in Sources */ = {isa = PBXBuildFile; fileRef = 35C5D8441D6DD66D00E95907 /* NSComparisonPredicate+MGLAdditions.mm */; };
		35C5D8491D6DD66D00E95907 /* NSCompoundPredicate+MGLAdditions.h in Headers */ = {isa = PBXBuildFile; fileRef = 35C5D8451D6DD66D00E95907 /* NSCompoundPredicate+MGLAdditions.h */; };
		35C5D84A1D6DD66D00E95907 /* NSCompoundPredicate+MGLAdditions.mm in Sources */ = {isa = PBXBuildFile; fileRef = 35C5D8461D6DD66D00E95907 /* NSCompoundPredicate+MGLAdditions.mm */; };
		35C6DF841E214C0400ACA483 /* MGLDistanceFormatter.h in Headers */ = {isa = PBXBuildFile; fileRef = 35C6DF821E214C0400ACA483 /* MGLDistanceFormatter.h */; settings = {ATTRIBUTES = (Public, ); }; };
		35C6DF851E214C0400ACA483 /* MGLDistanceFormatter.m in Sources */ = {isa = PBXBuildFile; fileRef = 35C6DF831E214C0400ACA483 /* MGLDistanceFormatter.m */; };
		35C6DF871E214C1800ACA483 /* MGLDistanceFormatterTests.m in Sources */ = {isa = PBXBuildFile; fileRef = 35C6DF861E214C1800ACA483 /* MGLDistanceFormatterTests.m */; };
		35D65C5A1D65AD5500722C23 /* NSDate+MGLAdditions.h in Headers */ = {isa = PBXBuildFile; fileRef = 35D65C581D65AD5500722C23 /* NSDate+MGLAdditions.h */; };
		35D65C5B1D65AD5500722C23 /* NSDate+MGLAdditions.mm in Sources */ = {isa = PBXBuildFile; fileRef = 35D65C591D65AD5500722C23 /* NSDate+MGLAdditions.mm */; };
		4049C2A51DB6CE7F00B3F799 /* MGLPointCollection.h in Headers */ = {isa = PBXBuildFile; fileRef = 4049C2A11DB6CE7800B3F799 /* MGLPointCollection.h */; settings = {ATTRIBUTES = (Public, ); }; };
		4049C2AD1DB8020600B3F799 /* MGLPointCollection.mm in Sources */ = {isa = PBXBuildFile; fileRef = 4049C2A71DB6D09B00B3F799 /* MGLPointCollection.mm */; };
		408AA85B1DAEECFE00022900 /* MGLShape_Private.h in Headers */ = {isa = PBXBuildFile; fileRef = 408AA85A1DAEECF100022900 /* MGLShape_Private.h */; };
		408AA8651DAEEE3400022900 /* MGLPolygon+MGLAdditions.h in Headers */ = {isa = PBXBuildFile; fileRef = 408AA8601DAEED3300022900 /* MGLPolygon+MGLAdditions.h */; };
		408AA8661DAEEE3600022900 /* MGLPolyline+MGLAdditions.h in Headers */ = {isa = PBXBuildFile; fileRef = 408AA8611DAEED3300022900 /* MGLPolyline+MGLAdditions.h */; };
		408AA8671DAEEE3900022900 /* NSDictionary+MGLAdditions.h in Headers */ = {isa = PBXBuildFile; fileRef = 408AA85F1DAEED3300022900 /* NSDictionary+MGLAdditions.h */; };
		408AA8681DAEEE5200022900 /* MGLPolygon+MGLAdditions.m in Sources */ = {isa = PBXBuildFile; fileRef = 408AA85C1DAEED3300022900 /* MGLPolygon+MGLAdditions.m */; };
		408AA8691DAEEE5500022900 /* MGLPolyline+MGLAdditions.m in Sources */ = {isa = PBXBuildFile; fileRef = 408AA85D1DAEED3300022900 /* MGLPolyline+MGLAdditions.m */; };
		408AA86A1DAEEE5D00022900 /* NSDictionary+MGLAdditions.mm in Sources */ = {isa = PBXBuildFile; fileRef = 408AA85E1DAEED3300022900 /* NSDictionary+MGLAdditions.mm */; };
		40ABDB561DB0022100372083 /* NSImage+MGLAdditions.mm in Sources */ = {isa = PBXBuildFile; fileRef = 405C03971DB0004E001AC280 /* NSImage+MGLAdditions.mm */; };
		40B77E451DB11BC9003DA2FE /* NSArray+MGLAdditions.h in Headers */ = {isa = PBXBuildFile; fileRef = 40B77E431DB11BB0003DA2FE /* NSArray+MGLAdditions.h */; };
		40B77E461DB11BCD003DA2FE /* NSArray+MGLAdditions.mm in Sources */ = {isa = PBXBuildFile; fileRef = 40B77E421DB11BB0003DA2FE /* NSArray+MGLAdditions.mm */; };
		40E1601D1DF217D6005EA6D9 /* MGLStyleLayerTests.m in Sources */ = {isa = PBXBuildFile; fileRef = 40E1601B1DF216E6005EA6D9 /* MGLStyleLayerTests.m */; };
		52BECB0A1CC5A26F009CD791 /* SystemConfiguration.framework in Frameworks */ = {isa = PBXBuildFile; fileRef = 52BECB091CC5A26F009CD791 /* SystemConfiguration.framework */; };
		5548BE781D09E718005DDE81 /* libmbgl-core.a in Frameworks */ = {isa = PBXBuildFile; fileRef = DAE6C3451CC31D1200DB3429 /* libmbgl-core.a */; };
		556660C61E1BEA0100E2C41B /* MGLFoundation.h in Headers */ = {isa = PBXBuildFile; fileRef = 556660C51E1BEA0100E2C41B /* MGLFoundation.h */; settings = {ATTRIBUTES = (Public, ); }; };
		556660D61E1D07E400E2C41B /* MGLVersionNumber.m in Sources */ = {isa = PBXBuildFile; fileRef = 556660D51E1D07E400E2C41B /* MGLVersionNumber.m */; };
		558DE7A61E56161C00C7916D /* MGLFoundation_Private.h in Headers */ = {isa = PBXBuildFile; fileRef = 558DE7A41E56161C00C7916D /* MGLFoundation_Private.h */; };
		558DE7A71E56161C00C7916D /* MGLFoundation.mm in Sources */ = {isa = PBXBuildFile; fileRef = 558DE7A51E56161C00C7916D /* MGLFoundation.mm */; };
		558F18221D0B13B100123F46 /* libmbgl-loop.a in Frameworks */ = {isa = PBXBuildFile; fileRef = 558F18211D0B13B000123F46 /* libmbgl-loop.a */; };
		55D9B4B11D005D3900C1CCE2 /* libz.tbd in Frameworks */ = {isa = PBXBuildFile; fileRef = 55D9B4B01D005D3900C1CCE2 /* libz.tbd */; };
<<<<<<< HEAD
		8877024C1E37977D0097E255 /* MGLComputedShapeSource.mm in Sources */ = {isa = PBXBuildFile; fileRef = 88B079B01E3794F300834FAB /* MGLComputedShapeSource.mm */; };
		88B079AC1E37941300834FAB /* MGLAbstractShapeSource.mm in Sources */ = {isa = PBXBuildFile; fileRef = 88B079AA1E3793E000834FAB /* MGLAbstractShapeSource.mm */; };
		88B079AD1E37942700834FAB /* MGLAbstractShapeSource.h in Headers */ = {isa = PBXBuildFile; fileRef = 88B079A91E3793E000834FAB /* MGLAbstractShapeSource.h */; settings = {ATTRIBUTES = (Public, ); }; };
		88B079AE1E37943900834FAB /* MGLAbstractShapeSource_Private.h in Headers */ = {isa = PBXBuildFile; fileRef = 88B079A81E3793E000834FAB /* MGLAbstractShapeSource_Private.h */; };
		88B079B21E37957000834FAB /* MGLComputedShapeSource.h in Headers */ = {isa = PBXBuildFile; fileRef = 88B079AF1E3794F300834FAB /* MGLComputedShapeSource.h */; settings = {ATTRIBUTES = (Public, ); }; };
=======
		55E2AD111E5B0A6900E8C587 /* MGLOfflineStorageTests.mm in Sources */ = {isa = PBXBuildFile; fileRef = 55E2AD101E5B0A6900E8C587 /* MGLOfflineStorageTests.mm */; };
		96E027311E57C9A7004B8E66 /* Localizable.strings in Resources */ = {isa = PBXBuildFile; fileRef = 96E027331E57C9A7004B8E66 /* Localizable.strings */; };
>>>>>>> f28d75dc
		DA00FC8A1D5EEAC3009AABC8 /* MGLAttributionInfo.h in Headers */ = {isa = PBXBuildFile; fileRef = DA00FC881D5EEAC3009AABC8 /* MGLAttributionInfo.h */; settings = {ATTRIBUTES = (Public, ); }; };
		DA00FC8B1D5EEAC3009AABC8 /* MGLAttributionInfo.mm in Sources */ = {isa = PBXBuildFile; fileRef = DA00FC891D5EEAC3009AABC8 /* MGLAttributionInfo.mm */; };
		DA0CD58E1CF56F5800A5F5A5 /* MGLFeatureTests.mm in Sources */ = {isa = PBXBuildFile; fileRef = DA0CD58D1CF56F5800A5F5A5 /* MGLFeatureTests.mm */; };
		DA2207BC1DC076940002F84D /* MGLStyleValueTests.swift in Sources */ = {isa = PBXBuildFile; fileRef = DA2207BB1DC076940002F84D /* MGLStyleValueTests.swift */; };
		DA2784FE1DF03060001D5B8D /* Media.xcassets in Resources */ = {isa = PBXBuildFile; fileRef = DA2784FD1DF03060001D5B8D /* Media.xcassets */; };
		DA29875A1E1A4290002299F5 /* MGLDocumentationExampleTests.swift in Sources */ = {isa = PBXBuildFile; fileRef = DA2987591E1A4290002299F5 /* MGLDocumentationExampleTests.swift */; };
		DA35A2A41CC9EB1A00E826B2 /* MGLCoordinateFormatter.h in Headers */ = {isa = PBXBuildFile; fileRef = DA35A2A31CC9EB1A00E826B2 /* MGLCoordinateFormatter.h */; settings = {ATTRIBUTES = (Public, ); }; };
		DA35A2A61CC9EB2700E826B2 /* MGLCoordinateFormatter.m in Sources */ = {isa = PBXBuildFile; fileRef = DA35A2A51CC9EB2700E826B2 /* MGLCoordinateFormatter.m */; };
		DA35A2A81CC9F41600E826B2 /* MGLCoordinateFormatterTests.m in Sources */ = {isa = PBXBuildFile; fileRef = DA35A2A71CC9F41600E826B2 /* MGLCoordinateFormatterTests.m */; };
		DA35A2AD1CCA091800E826B2 /* MGLCompassDirectionFormatter.h in Headers */ = {isa = PBXBuildFile; fileRef = DA35A2AB1CCA091800E826B2 /* MGLCompassDirectionFormatter.h */; settings = {ATTRIBUTES = (Public, ); }; };
		DA35A2AE1CCA091800E826B2 /* MGLCompassDirectionFormatter.m in Sources */ = {isa = PBXBuildFile; fileRef = DA35A2AC1CCA091800E826B2 /* MGLCompassDirectionFormatter.m */; };
		DA35A2B61CCA14D700E826B2 /* MGLCompassDirectionFormatterTests.m in Sources */ = {isa = PBXBuildFile; fileRef = DA35A2B51CCA14D700E826B2 /* MGLCompassDirectionFormatterTests.m */; };
		DA35A2BF1CCA9B1A00E826B2 /* MGLClockDirectionFormatter.h in Headers */ = {isa = PBXBuildFile; fileRef = DA35A2BD1CCA9B1A00E826B2 /* MGLClockDirectionFormatter.h */; settings = {ATTRIBUTES = (Public, ); }; };
		DA35A2C01CCA9B1A00E826B2 /* MGLClockDirectionFormatter.m in Sources */ = {isa = PBXBuildFile; fileRef = DA35A2BE1CCA9B1A00E826B2 /* MGLClockDirectionFormatter.m */; };
		DA35A2C21CCA9F4A00E826B2 /* MGLClockDirectionFormatterTests.m in Sources */ = {isa = PBXBuildFile; fileRef = DA35A2C11CCA9F4A00E826B2 /* MGLClockDirectionFormatterTests.m */; };
		DA35A2CF1CCAAED300E826B2 /* NSValue+MGLAdditions.h in Headers */ = {isa = PBXBuildFile; fileRef = DA35A2CD1CCAAED300E826B2 /* NSValue+MGLAdditions.h */; settings = {ATTRIBUTES = (Public, ); }; };
		DA35A2D01CCAAED300E826B2 /* NSValue+MGLAdditions.m in Sources */ = {isa = PBXBuildFile; fileRef = DA35A2CE1CCAAED300E826B2 /* NSValue+MGLAdditions.m */; };
		DA35D08A1E1A631B007DED41 /* one-liner.json in Resources */ = {isa = PBXBuildFile; fileRef = DA35D0891E1A631B007DED41 /* one-liner.json */; };
		DA551B821DB496AC0009AFAF /* MGLTileSource.h in Headers */ = {isa = PBXBuildFile; fileRef = DA551B7F1DB496AC0009AFAF /* MGLTileSource.h */; settings = {ATTRIBUTES = (Public, ); }; };
		DA551B831DB496AC0009AFAF /* MGLTileSource_Private.h in Headers */ = {isa = PBXBuildFile; fileRef = DA551B801DB496AC0009AFAF /* MGLTileSource_Private.h */; };
		DA551B841DB496AC0009AFAF /* MGLTileSource.mm in Sources */ = {isa = PBXBuildFile; fileRef = DA551B811DB496AC0009AFAF /* MGLTileSource.mm */; };
		DA5589771D320C41006B7F64 /* wms.json in Resources */ = {isa = PBXBuildFile; fileRef = DA5589761D320C41006B7F64 /* wms.json */; };
		DA6408D71DA4E5DA00908C90 /* MGLVectorStyleLayer.h in Headers */ = {isa = PBXBuildFile; fileRef = DA6408D51DA4E5DA00908C90 /* MGLVectorStyleLayer.h */; settings = {ATTRIBUTES = (Public, ); }; };
		DA6408D81DA4E5DA00908C90 /* MGLVectorStyleLayer.m in Sources */ = {isa = PBXBuildFile; fileRef = DA6408D61DA4E5DA00908C90 /* MGLVectorStyleLayer.m */; };
		DA7262071DEEDD460043BB89 /* MGLOpenGLStyleLayer.h in Headers */ = {isa = PBXBuildFile; fileRef = DA7262051DEEDD460043BB89 /* MGLOpenGLStyleLayer.h */; settings = {ATTRIBUTES = (Public, ); }; };
		DA7262081DEEDD460043BB89 /* MGLOpenGLStyleLayer.mm in Sources */ = {isa = PBXBuildFile; fileRef = DA7262061DEEDD460043BB89 /* MGLOpenGLStyleLayer.mm */; };
		DA7DC9811DED5F5C0027472F /* MGLVectorSource_Private.h in Headers */ = {isa = PBXBuildFile; fileRef = DA7DC9801DED5F5C0027472F /* MGLVectorSource_Private.h */; };
		DA7DC9831DED647F0027472F /* MGLRasterSource_Private.h in Headers */ = {isa = PBXBuildFile; fileRef = DA7DC9821DED647F0027472F /* MGLRasterSource_Private.h */; };
		DA839E971CC2E3400062CAFB /* AppDelegate.m in Sources */ = {isa = PBXBuildFile; fileRef = DA839E961CC2E3400062CAFB /* AppDelegate.m */; };
		DA839E9A1CC2E3400062CAFB /* main.m in Sources */ = {isa = PBXBuildFile; fileRef = DA839E991CC2E3400062CAFB /* main.m */; };
		DA839E9D1CC2E3400062CAFB /* MapDocument.m in Sources */ = {isa = PBXBuildFile; fileRef = DA839E9C1CC2E3400062CAFB /* MapDocument.m */; };
		DA839EA01CC2E3400062CAFB /* MapDocument.xib in Resources */ = {isa = PBXBuildFile; fileRef = DA839E9E1CC2E3400062CAFB /* MapDocument.xib */; };
		DA839EA21CC2E3400062CAFB /* Assets.xcassets in Resources */ = {isa = PBXBuildFile; fileRef = DA839EA11CC2E3400062CAFB /* Assets.xcassets */; };
		DA839EA51CC2E3400062CAFB /* MainMenu.xib in Resources */ = {isa = PBXBuildFile; fileRef = DA839EA31CC2E3400062CAFB /* MainMenu.xib */; };
		DA87A9981DC9D88400810D09 /* MGLShapeSourceTests.mm in Sources */ = {isa = PBXBuildFile; fileRef = DA87A9961DC9D88400810D09 /* MGLShapeSourceTests.mm */; };
		DA87A9991DC9D88400810D09 /* MGLTileSetTests.mm in Sources */ = {isa = PBXBuildFile; fileRef = DA87A9971DC9D88400810D09 /* MGLTileSetTests.mm */; };
		DA87A99C1DC9D8DD00810D09 /* MGLShapeSource_Private.h in Headers */ = {isa = PBXBuildFile; fileRef = DA87A99B1DC9D8DD00810D09 /* MGLShapeSource_Private.h */; };
		DA87A99E1DC9DC2100810D09 /* MGLPredicateTests.mm in Sources */ = {isa = PBXBuildFile; fileRef = 35C5D84B1D6DD75B00E95907 /* MGLPredicateTests.mm */; };
		DA87A9A01DC9DC6200810D09 /* MGLValueEvaluator.h in Headers */ = {isa = PBXBuildFile; fileRef = DA87A99F1DC9DC6200810D09 /* MGLValueEvaluator.h */; };
		DA87A9A21DC9DCF100810D09 /* MGLFillStyleLayerTests.mm in Sources */ = {isa = PBXBuildFile; fileRef = DA8F25741D51C5F40010E6B5 /* MGLFillStyleLayerTests.mm */; };
		DA87A9A31DCACC5000810D09 /* MGLRasterStyleLayerTests.mm in Sources */ = {isa = PBXBuildFile; fileRef = DA8F25751D51C5F40010E6B5 /* MGLRasterStyleLayerTests.mm */; };
		DA87A9A41DCACC5000810D09 /* MGLSymbolStyleLayerTests.mm in Sources */ = {isa = PBXBuildFile; fileRef = DA8F25761D51C5F40010E6B5 /* MGLSymbolStyleLayerTests.mm */; };
		DA87A9A51DCACC5000810D09 /* MGLLineStyleLayerTests.mm in Sources */ = {isa = PBXBuildFile; fileRef = DA8F25771D51C5F40010E6B5 /* MGLLineStyleLayerTests.mm */; };
		DA87A9A61DCACC5000810D09 /* MGLCircleStyleLayerTests.mm in Sources */ = {isa = PBXBuildFile; fileRef = DA8F25781D51C5F40010E6B5 /* MGLCircleStyleLayerTests.mm */; };
		DA87A9A71DCACC5000810D09 /* MGLBackgroundStyleLayerTests.mm in Sources */ = {isa = PBXBuildFile; fileRef = DA8F25791D51C5F40010E6B5 /* MGLBackgroundStyleLayerTests.mm */; };
		DA8933A51CCD287300E68420 /* MGLAnnotationCallout.xib in Resources */ = {isa = PBXBuildFile; fileRef = DA8933A71CCD287300E68420 /* MGLAnnotationCallout.xib */; };
		DA8933AE1CCD290700E68420 /* Localizable.strings in Resources */ = {isa = PBXBuildFile; fileRef = DA8933AB1CCD290700E68420 /* Localizable.strings */; };
		DA8933B51CCD2C2500E68420 /* Foundation.strings in Resources */ = {isa = PBXBuildFile; fileRef = DA8933B31CCD2C2500E68420 /* Foundation.strings */; };
		DA8933B81CCD2C2D00E68420 /* Foundation.stringsdict in Resources */ = {isa = PBXBuildFile; fileRef = DA8933B61CCD2C2D00E68420 /* Foundation.stringsdict */; };
		DA8F25871D51C9E10010E6B5 /* MGLBackgroundStyleLayer.h in Headers */ = {isa = PBXBuildFile; fileRef = DA8F25851D51C9E10010E6B5 /* MGLBackgroundStyleLayer.h */; settings = {ATTRIBUTES = (Public, ); }; };
		DA8F25881D51C9E10010E6B5 /* MGLBackgroundStyleLayer.mm in Sources */ = {isa = PBXBuildFile; fileRef = DA8F25861D51C9E10010E6B5 /* MGLBackgroundStyleLayer.mm */; };
		DA8F258B1D51CA540010E6B5 /* MGLLineStyleLayer.h in Headers */ = {isa = PBXBuildFile; fileRef = DA8F25891D51CA540010E6B5 /* MGLLineStyleLayer.h */; settings = {ATTRIBUTES = (Public, ); }; };
		DA8F258C1D51CA540010E6B5 /* MGLLineStyleLayer.mm in Sources */ = {isa = PBXBuildFile; fileRef = DA8F258A1D51CA540010E6B5 /* MGLLineStyleLayer.mm */; };
		DA8F258F1D51CA600010E6B5 /* MGLRasterStyleLayer.h in Headers */ = {isa = PBXBuildFile; fileRef = DA8F258D1D51CA600010E6B5 /* MGLRasterStyleLayer.h */; settings = {ATTRIBUTES = (Public, ); }; };
		DA8F25901D51CA600010E6B5 /* MGLRasterStyleLayer.mm in Sources */ = {isa = PBXBuildFile; fileRef = DA8F258E1D51CA600010E6B5 /* MGLRasterStyleLayer.mm */; };
		DA8F25931D51CA750010E6B5 /* MGLSymbolStyleLayer.h in Headers */ = {isa = PBXBuildFile; fileRef = DA8F25911D51CA750010E6B5 /* MGLSymbolStyleLayer.h */; settings = {ATTRIBUTES = (Public, ); }; };
		DA8F25941D51CA750010E6B5 /* MGLSymbolStyleLayer.mm in Sources */ = {isa = PBXBuildFile; fileRef = DA8F25921D51CA750010E6B5 /* MGLSymbolStyleLayer.mm */; };
		DA8F25971D51CAC70010E6B5 /* MGLVectorSource.h in Headers */ = {isa = PBXBuildFile; fileRef = DA8F25951D51CAC70010E6B5 /* MGLVectorSource.h */; settings = {ATTRIBUTES = (Public, ); }; };
		DA8F25981D51CAC70010E6B5 /* MGLVectorSource.mm in Sources */ = {isa = PBXBuildFile; fileRef = DA8F25961D51CAC70010E6B5 /* MGLVectorSource.mm */; };
		DA8F259A1D51CAD00010E6B5 /* MGLSource_Private.h in Headers */ = {isa = PBXBuildFile; fileRef = DA8F25991D51CAD00010E6B5 /* MGLSource_Private.h */; };
		DA8F259C1D51CB000010E6B5 /* MGLStyleValue_Private.h in Headers */ = {isa = PBXBuildFile; fileRef = DA8F259B1D51CB000010E6B5 /* MGLStyleValue_Private.h */; };
		DA8F25B21D51CB270010E6B5 /* NSValue+MGLStyleAttributeAdditions.h in Headers */ = {isa = PBXBuildFile; fileRef = DA8F25A61D51CB270010E6B5 /* NSValue+MGLStyleAttributeAdditions.h */; };
		DA8F25B31D51CB270010E6B5 /* NSValue+MGLStyleAttributeAdditions.mm in Sources */ = {isa = PBXBuildFile; fileRef = DA8F25A71D51CB270010E6B5 /* NSValue+MGLStyleAttributeAdditions.mm */; };
		DAA1BB4A1E2D425C00ABB750 /* libmbgl-loop.a in Frameworks */ = {isa = PBXBuildFile; fileRef = DAA1BB491E2D425C00ABB750 /* libmbgl-loop.a */; };
		DAA48EFD1D6A4731006A7E36 /* StyleLayerIconTransformer.m in Sources */ = {isa = PBXBuildFile; fileRef = DAA48EFC1D6A4731006A7E36 /* StyleLayerIconTransformer.m */; };
		DAB2CCE51DF632ED001B2FE1 /* LimeGreenStyleLayer.m in Sources */ = {isa = PBXBuildFile; fileRef = DAB2CCE41DF632ED001B2FE1 /* LimeGreenStyleLayer.m */; };
		DAC2ABC51CC6D343006D18C4 /* MGLAnnotationImage_Private.h in Headers */ = {isa = PBXBuildFile; fileRef = DAC2ABC41CC6D343006D18C4 /* MGLAnnotationImage_Private.h */; };
		DACB0C391E18DFFD005DDBEA /* MGLStyle+MBXAdditions.m in Sources */ = {isa = PBXBuildFile; fileRef = DACB0C381E18DFFD005DDBEA /* MGLStyle+MBXAdditions.m */; };
		DACC22141CF3D3E200D220D9 /* MGLFeature.h in Headers */ = {isa = PBXBuildFile; fileRef = DACC22121CF3D3E200D220D9 /* MGLFeature.h */; settings = {ATTRIBUTES = (Public, ); }; };
		DACC22151CF3D3E200D220D9 /* MGLFeature.mm in Sources */ = {isa = PBXBuildFile; fileRef = DACC22131CF3D3E200D220D9 /* MGLFeature.mm */; };
		DACC22181CF3D4F700D220D9 /* MGLFeature_Private.h in Headers */ = {isa = PBXBuildFile; fileRef = DACC22171CF3D4F700D220D9 /* MGLFeature_Private.h */; };
		DAD165741CF4CD7A001FF4B9 /* MGLShapeCollection.h in Headers */ = {isa = PBXBuildFile; fileRef = DAD165721CF4CD7A001FF4B9 /* MGLShapeCollection.h */; settings = {ATTRIBUTES = (Public, ); }; };
		DAD165751CF4CD7A001FF4B9 /* MGLShapeCollection.mm in Sources */ = {isa = PBXBuildFile; fileRef = DAD165731CF4CD7A001FF4B9 /* MGLShapeCollection.mm */; };
		DAE0DD7A1D5F015A005A6BB1 /* libmbgl-core.a in Frameworks */ = {isa = PBXBuildFile; fileRef = DAE6C3451CC31D1200DB3429 /* libmbgl-core.a */; };
		DAE6C2E21CC304F900DB3429 /* Credits.rtf in Resources */ = {isa = PBXBuildFile; fileRef = DAE6C2E11CC304F900DB3429 /* Credits.rtf */; };
		DAE6C2ED1CC3050F00DB3429 /* DroppedPinAnnotation.m in Sources */ = {isa = PBXBuildFile; fileRef = DAE6C2E41CC3050F00DB3429 /* DroppedPinAnnotation.m */; };
		DAE6C2EE1CC3050F00DB3429 /* LocationCoordinate2DTransformer.m in Sources */ = {isa = PBXBuildFile; fileRef = DAE6C2E61CC3050F00DB3429 /* LocationCoordinate2DTransformer.m */; };
		DAE6C2F01CC3050F00DB3429 /* OfflinePackNameValueTransformer.m in Sources */ = {isa = PBXBuildFile; fileRef = DAE6C2EA1CC3050F00DB3429 /* OfflinePackNameValueTransformer.m */; };
		DAE6C2F11CC3050F00DB3429 /* TimeIntervalTransformer.m in Sources */ = {isa = PBXBuildFile; fileRef = DAE6C2EC1CC3050F00DB3429 /* TimeIntervalTransformer.m */; };
		DAE6C3321CC30DB200DB3429 /* Mapbox.framework in Frameworks */ = {isa = PBXBuildFile; fileRef = DAE6C3281CC30DB200DB3429 /* Mapbox.framework */; };
		DAE6C33D1CC30DB200DB3429 /* Mapbox.framework in Frameworks */ = {isa = PBXBuildFile; fileRef = DAE6C3281CC30DB200DB3429 /* Mapbox.framework */; };
		DAE6C33E1CC30DB200DB3429 /* Mapbox.framework in Embed Frameworks */ = {isa = PBXBuildFile; fileRef = DAE6C3281CC30DB200DB3429 /* Mapbox.framework */; settings = {ATTRIBUTES = (CodeSignOnCopy, RemoveHeadersOnCopy, ); }; };
		DAE6C35A1CC31E0400DB3429 /* MGLAccountManager.h in Headers */ = {isa = PBXBuildFile; fileRef = DAE6C34A1CC31E0400DB3429 /* MGLAccountManager.h */; settings = {ATTRIBUTES = (Public, ); }; };
		DAE6C35B1CC31E0400DB3429 /* MGLAnnotation.h in Headers */ = {isa = PBXBuildFile; fileRef = DAE6C34B1CC31E0400DB3429 /* MGLAnnotation.h */; settings = {ATTRIBUTES = (Public, ); }; };
		DAE6C35C1CC31E0400DB3429 /* MGLGeometry.h in Headers */ = {isa = PBXBuildFile; fileRef = DAE6C34C1CC31E0400DB3429 /* MGLGeometry.h */; settings = {ATTRIBUTES = (Public, ); }; };
		DAE6C35D1CC31E0400DB3429 /* MGLMapCamera.h in Headers */ = {isa = PBXBuildFile; fileRef = DAE6C34D1CC31E0400DB3429 /* MGLMapCamera.h */; settings = {ATTRIBUTES = (Public, ); }; };
		DAE6C35E1CC31E0400DB3429 /* MGLMultiPoint.h in Headers */ = {isa = PBXBuildFile; fileRef = DAE6C34E1CC31E0400DB3429 /* MGLMultiPoint.h */; settings = {ATTRIBUTES = (Public, ); }; };
		DAE6C35F1CC31E0400DB3429 /* MGLOfflinePack.h in Headers */ = {isa = PBXBuildFile; fileRef = DAE6C34F1CC31E0400DB3429 /* MGLOfflinePack.h */; settings = {ATTRIBUTES = (Public, ); }; };
		DAE6C3601CC31E0400DB3429 /* MGLOfflineRegion.h in Headers */ = {isa = PBXBuildFile; fileRef = DAE6C3501CC31E0400DB3429 /* MGLOfflineRegion.h */; settings = {ATTRIBUTES = (Public, ); }; };
		DAE6C3611CC31E0400DB3429 /* MGLOfflineStorage.h in Headers */ = {isa = PBXBuildFile; fileRef = DAE6C3511CC31E0400DB3429 /* MGLOfflineStorage.h */; settings = {ATTRIBUTES = (Public, ); }; };
		DAE6C3621CC31E0400DB3429 /* MGLOverlay.h in Headers */ = {isa = PBXBuildFile; fileRef = DAE6C3521CC31E0400DB3429 /* MGLOverlay.h */; settings = {ATTRIBUTES = (Public, ); }; };
		DAE6C3631CC31E0400DB3429 /* MGLPointAnnotation.h in Headers */ = {isa = PBXBuildFile; fileRef = DAE6C3531CC31E0400DB3429 /* MGLPointAnnotation.h */; settings = {ATTRIBUTES = (Public, ); }; };
		DAE6C3641CC31E0400DB3429 /* MGLPolygon.h in Headers */ = {isa = PBXBuildFile; fileRef = DAE6C3541CC31E0400DB3429 /* MGLPolygon.h */; settings = {ATTRIBUTES = (Public, ); }; };
		DAE6C3651CC31E0400DB3429 /* MGLPolyline.h in Headers */ = {isa = PBXBuildFile; fileRef = DAE6C3551CC31E0400DB3429 /* MGLPolyline.h */; settings = {ATTRIBUTES = (Public, ); }; };
		DAE6C3661CC31E0400DB3429 /* MGLShape.h in Headers */ = {isa = PBXBuildFile; fileRef = DAE6C3561CC31E0400DB3429 /* MGLShape.h */; settings = {ATTRIBUTES = (Public, ); }; };
		DAE6C3671CC31E0400DB3429 /* MGLStyle.h in Headers */ = {isa = PBXBuildFile; fileRef = DAE6C3571CC31E0400DB3429 /* MGLStyle.h */; settings = {ATTRIBUTES = (Public, ); }; };
		DAE6C3681CC31E0400DB3429 /* MGLTilePyramidOfflineRegion.h in Headers */ = {isa = PBXBuildFile; fileRef = DAE6C3581CC31E0400DB3429 /* MGLTilePyramidOfflineRegion.h */; settings = {ATTRIBUTES = (Public, ); }; };
		DAE6C3691CC31E0400DB3429 /* MGLTypes.h in Headers */ = {isa = PBXBuildFile; fileRef = DAE6C3591CC31E0400DB3429 /* MGLTypes.h */; settings = {ATTRIBUTES = (Public, ); }; };
		DAE6C3841CC31E2A00DB3429 /* MGLAccountManager_Private.h in Headers */ = {isa = PBXBuildFile; fileRef = DAE6C36A1CC31E2A00DB3429 /* MGLAccountManager_Private.h */; };
		DAE6C3851CC31E2A00DB3429 /* MGLAccountManager.m in Sources */ = {isa = PBXBuildFile; fileRef = DAE6C36B1CC31E2A00DB3429 /* MGLAccountManager.m */; };
		DAE6C3861CC31E2A00DB3429 /* MGLGeometry_Private.h in Headers */ = {isa = PBXBuildFile; fileRef = DAE6C36C1CC31E2A00DB3429 /* MGLGeometry_Private.h */; };
		DAE6C3871CC31E2A00DB3429 /* MGLGeometry.mm in Sources */ = {isa = PBXBuildFile; fileRef = DAE6C36D1CC31E2A00DB3429 /* MGLGeometry.mm */; };
		DAE6C3881CC31E2A00DB3429 /* MGLMapCamera.mm in Sources */ = {isa = PBXBuildFile; fileRef = DAE6C36E1CC31E2A00DB3429 /* MGLMapCamera.mm */; };
		DAE6C3891CC31E2A00DB3429 /* MGLMultiPoint_Private.h in Headers */ = {isa = PBXBuildFile; fileRef = DAE6C36F1CC31E2A00DB3429 /* MGLMultiPoint_Private.h */; };
		DAE6C38A1CC31E2A00DB3429 /* MGLMultiPoint.mm in Sources */ = {isa = PBXBuildFile; fileRef = DAE6C3701CC31E2A00DB3429 /* MGLMultiPoint.mm */; };
		DAE6C38B1CC31E2A00DB3429 /* MGLOfflinePack_Private.h in Headers */ = {isa = PBXBuildFile; fileRef = DAE6C3711CC31E2A00DB3429 /* MGLOfflinePack_Private.h */; };
		DAE6C38C1CC31E2A00DB3429 /* MGLOfflinePack.mm in Sources */ = {isa = PBXBuildFile; fileRef = DAE6C3721CC31E2A00DB3429 /* MGLOfflinePack.mm */; };
		DAE6C38D1CC31E2A00DB3429 /* MGLOfflineRegion_Private.h in Headers */ = {isa = PBXBuildFile; fileRef = DAE6C3731CC31E2A00DB3429 /* MGLOfflineRegion_Private.h */; };
		DAE6C38E1CC31E2A00DB3429 /* MGLOfflineStorage_Private.h in Headers */ = {isa = PBXBuildFile; fileRef = DAE6C3741CC31E2A00DB3429 /* MGLOfflineStorage_Private.h */; };
		DAE6C38F1CC31E2A00DB3429 /* MGLOfflineStorage.mm in Sources */ = {isa = PBXBuildFile; fileRef = DAE6C3751CC31E2A00DB3429 /* MGLOfflineStorage.mm */; };
		DAE6C3901CC31E2A00DB3429 /* MGLPointAnnotation.mm in Sources */ = {isa = PBXBuildFile; fileRef = DAE6C3761CC31E2A00DB3429 /* MGLPointAnnotation.mm */; };
		DAE6C3911CC31E2A00DB3429 /* MGLPolygon.mm in Sources */ = {isa = PBXBuildFile; fileRef = DAE6C3771CC31E2A00DB3429 /* MGLPolygon.mm */; };
		DAE6C3921CC31E2A00DB3429 /* MGLPolyline.mm in Sources */ = {isa = PBXBuildFile; fileRef = DAE6C3781CC31E2A00DB3429 /* MGLPolyline.mm */; };
		DAE6C3931CC31E2A00DB3429 /* MGLShape.mm in Sources */ = {isa = PBXBuildFile; fileRef = DAE6C3791CC31E2A00DB3429 /* MGLShape.mm */; };
		DAE6C3941CC31E2A00DB3429 /* MGLStyle.mm in Sources */ = {isa = PBXBuildFile; fileRef = DAE6C37A1CC31E2A00DB3429 /* MGLStyle.mm */; };
		DAE6C3951CC31E2A00DB3429 /* MGLTilePyramidOfflineRegion.mm in Sources */ = {isa = PBXBuildFile; fileRef = DAE6C37B1CC31E2A00DB3429 /* MGLTilePyramidOfflineRegion.mm */; };
		DAE6C3961CC31E2A00DB3429 /* MGLTypes.m in Sources */ = {isa = PBXBuildFile; fileRef = DAE6C37C1CC31E2A00DB3429 /* MGLTypes.m */; };
		DAE6C3971CC31E2A00DB3429 /* NSBundle+MGLAdditions.h in Headers */ = {isa = PBXBuildFile; fileRef = DAE6C37D1CC31E2A00DB3429 /* NSBundle+MGLAdditions.h */; };
		DAE6C3981CC31E2A00DB3429 /* NSBundle+MGLAdditions.m in Sources */ = {isa = PBXBuildFile; fileRef = DAE6C37E1CC31E2A00DB3429 /* NSBundle+MGLAdditions.m */; };
		DAE6C3991CC31E2A00DB3429 /* NSException+MGLAdditions.h in Headers */ = {isa = PBXBuildFile; fileRef = DAE6C37F1CC31E2A00DB3429 /* NSException+MGLAdditions.h */; };
		DAE6C39A1CC31E2A00DB3429 /* NSProcessInfo+MGLAdditions.h in Headers */ = {isa = PBXBuildFile; fileRef = DAE6C3801CC31E2A00DB3429 /* NSProcessInfo+MGLAdditions.h */; };
		DAE6C39B1CC31E2A00DB3429 /* NSProcessInfo+MGLAdditions.m in Sources */ = {isa = PBXBuildFile; fileRef = DAE6C3811CC31E2A00DB3429 /* NSProcessInfo+MGLAdditions.m */; };
		DAE6C39C1CC31E2A00DB3429 /* NSString+MGLAdditions.h in Headers */ = {isa = PBXBuildFile; fileRef = DAE6C3821CC31E2A00DB3429 /* NSString+MGLAdditions.h */; };
		DAE6C39D1CC31E2A00DB3429 /* NSString+MGLAdditions.m in Sources */ = {isa = PBXBuildFile; fileRef = DAE6C3831CC31E2A00DB3429 /* NSString+MGLAdditions.m */; };
		DAE6C3A31CC31E9400DB3429 /* MGLAnnotationImage.h in Headers */ = {isa = PBXBuildFile; fileRef = DAE6C39F1CC31E9400DB3429 /* MGLAnnotationImage.h */; settings = {ATTRIBUTES = (Public, ); }; };
		DAE6C3A41CC31E9400DB3429 /* MGLMapView.h in Headers */ = {isa = PBXBuildFile; fileRef = DAE6C3A01CC31E9400DB3429 /* MGLMapView.h */; settings = {ATTRIBUTES = (Public, ); }; };
		DAE6C3A51CC31E9400DB3429 /* MGLMapView+IBAdditions.h in Headers */ = {isa = PBXBuildFile; fileRef = DAE6C3A11CC31E9400DB3429 /* MGLMapView+IBAdditions.h */; settings = {ATTRIBUTES = (Public, ); }; };
		DAE6C3A61CC31E9400DB3429 /* MGLMapViewDelegate.h in Headers */ = {isa = PBXBuildFile; fileRef = DAE6C3A21CC31E9400DB3429 /* MGLMapViewDelegate.h */; settings = {ATTRIBUTES = (Public, ); }; };
		DAE6C3B11CC31EF300DB3429 /* MGLAnnotationImage.m in Sources */ = {isa = PBXBuildFile; fileRef = DAE6C3A71CC31EF300DB3429 /* MGLAnnotationImage.m */; };
		DAE6C3B21CC31EF300DB3429 /* MGLAttributionButton.h in Headers */ = {isa = PBXBuildFile; fileRef = DAE6C3A81CC31EF300DB3429 /* MGLAttributionButton.h */; };
		DAE6C3B31CC31EF300DB3429 /* MGLAttributionButton.mm in Sources */ = {isa = PBXBuildFile; fileRef = DAE6C3A91CC31EF300DB3429 /* MGLAttributionButton.mm */; };
		DAE6C3B41CC31EF300DB3429 /* MGLCompassCell.h in Headers */ = {isa = PBXBuildFile; fileRef = DAE6C3AA1CC31EF300DB3429 /* MGLCompassCell.h */; };
		DAE6C3B51CC31EF300DB3429 /* MGLCompassCell.m in Sources */ = {isa = PBXBuildFile; fileRef = DAE6C3AB1CC31EF300DB3429 /* MGLCompassCell.m */; };
		DAE6C3B61CC31EF300DB3429 /* MGLMapView_Private.h in Headers */ = {isa = PBXBuildFile; fileRef = DAE6C3AC1CC31EF300DB3429 /* MGLMapView_Private.h */; };
		DAE6C3B71CC31EF300DB3429 /* MGLMapView.mm in Sources */ = {isa = PBXBuildFile; fileRef = DAE6C3AD1CC31EF300DB3429 /* MGLMapView.mm */; };
		DAE6C3B81CC31EF300DB3429 /* MGLMapView+IBAdditions.mm in Sources */ = {isa = PBXBuildFile; fileRef = DAE6C3AE1CC31EF300DB3429 /* MGLMapView+IBAdditions.mm */; };
		DAE6C3B91CC31EF300DB3429 /* MGLOpenGLLayer.h in Headers */ = {isa = PBXBuildFile; fileRef = DAE6C3AF1CC31EF300DB3429 /* MGLOpenGLLayer.h */; };
		DAE6C3BA1CC31EF300DB3429 /* MGLOpenGLLayer.mm in Sources */ = {isa = PBXBuildFile; fileRef = DAE6C3B01CC31EF300DB3429 /* MGLOpenGLLayer.mm */; };
		DAE6C3BE1CC31F2E00DB3429 /* default_marker.pdf in Resources */ = {isa = PBXBuildFile; fileRef = DAE6C3BB1CC31F2E00DB3429 /* default_marker.pdf */; };
		DAE6C3BF1CC31F2E00DB3429 /* mapbox.pdf in Resources */ = {isa = PBXBuildFile; fileRef = DAE6C3BC1CC31F2E00DB3429 /* mapbox.pdf */; };
		DAE6C3C21CC31F4500DB3429 /* Mapbox.h in Headers */ = {isa = PBXBuildFile; fileRef = DAE6C3C11CC31F4500DB3429 /* Mapbox.h */; settings = {ATTRIBUTES = (Public, ); }; };
		DAE6C3C71CC3499100DB3429 /* libsqlite3.tbd in Frameworks */ = {isa = PBXBuildFile; fileRef = DAE6C3C61CC3499100DB3429 /* libsqlite3.tbd */; };
		DAE6C3D21CC34C9900DB3429 /* MGLGeometryTests.mm in Sources */ = {isa = PBXBuildFile; fileRef = DAE6C3C81CC34BD800DB3429 /* MGLGeometryTests.mm */; };
		DAE6C3D31CC34C9900DB3429 /* MGLOfflinePackTests.m in Sources */ = {isa = PBXBuildFile; fileRef = DAE6C3C91CC34BD800DB3429 /* MGLOfflinePackTests.m */; };
		DAE6C3D41CC34C9900DB3429 /* MGLOfflineRegionTests.m in Sources */ = {isa = PBXBuildFile; fileRef = DAE6C3CA1CC34BD800DB3429 /* MGLOfflineRegionTests.m */; };
		DAE6C3D61CC34C9900DB3429 /* MGLStyleTests.mm in Sources */ = {isa = PBXBuildFile; fileRef = DAE6C3CC1CC34BD800DB3429 /* MGLStyleTests.mm */; };
		DAE7DEC41E24549F007505A6 /* MGLNSStringAdditionsTests.m in Sources */ = {isa = PBXBuildFile; fileRef = DAE7DEC31E24549F007505A6 /* MGLNSStringAdditionsTests.m */; };
		DAED385F1D62CED700D7640F /* NSURL+MGLAdditions.h in Headers */ = {isa = PBXBuildFile; fileRef = DAED385D1D62CED700D7640F /* NSURL+MGLAdditions.h */; };
		DAED38601D62CED700D7640F /* NSURL+MGLAdditions.m in Sources */ = {isa = PBXBuildFile; fileRef = DAED385E1D62CED700D7640F /* NSURL+MGLAdditions.m */; };
		DAEDC4321D6033F1000224FF /* MGLAttributionInfoTests.m in Sources */ = {isa = PBXBuildFile; fileRef = DAEDC4311D6033F1000224FF /* MGLAttributionInfoTests.m */; };
		DAEDC4371D606291000224FF /* MGLAttributionButtonTests.m in Sources */ = {isa = PBXBuildFile; fileRef = DAEDC4361D606291000224FF /* MGLAttributionButtonTests.m */; };
		DAF0D80E1DFE0E5D00B28378 /* MGLPointCollection_Private.h in Headers */ = {isa = PBXBuildFile; fileRef = DAF0D80D1DFE0E5D00B28378 /* MGLPointCollection_Private.h */; };
		DAF0D8161DFE6B1800B28378 /* MGLAttributionInfo_Private.h in Headers */ = {isa = PBXBuildFile; fileRef = DAF0D8151DFE6B1800B28378 /* MGLAttributionInfo_Private.h */; };
		DAF0D81C1DFF567C00B28378 /* MGLVectorSource+MBXAdditions.m in Sources */ = {isa = PBXBuildFile; fileRef = DAF0D81B1DFF567C00B28378 /* MGLVectorSource+MBXAdditions.m */; };
		DD0902B21DB1AC6400C5BDCE /* MGLNetworkConfiguration.m in Sources */ = {isa = PBXBuildFile; fileRef = DD0902AF1DB1AC6400C5BDCE /* MGLNetworkConfiguration.m */; };
		DD0902B31DB1AC6400C5BDCE /* MGLNetworkConfiguration.h in Headers */ = {isa = PBXBuildFile; fileRef = DD0902B01DB1AC6400C5BDCE /* MGLNetworkConfiguration.h */; };
		DD58A4C91D822C6700E1F038 /* MGLExpressionTests.mm in Sources */ = {isa = PBXBuildFile; fileRef = DD58A4C71D822C6200E1F038 /* MGLExpressionTests.mm */; };
/* End PBXBuildFile section */

/* Begin PBXContainerItemProxy section */
		DAE6C3331CC30DB200DB3429 /* PBXContainerItemProxy */ = {
			isa = PBXContainerItemProxy;
			containerPortal = DA839E8A1CC2E3400062CAFB /* Project object */;
			proxyType = 1;
			remoteGlobalIDString = DAE6C3271CC30DB200DB3429;
			remoteInfo = dynamic;
		};
		DAE6C33B1CC30DB200DB3429 /* PBXContainerItemProxy */ = {
			isa = PBXContainerItemProxy;
			containerPortal = DA839E8A1CC2E3400062CAFB /* Project object */;
			proxyType = 1;
			remoteGlobalIDString = DAE6C3271CC30DB200DB3429;
			remoteInfo = dynamic;
		};
/* End PBXContainerItemProxy section */

/* Begin PBXCopyFilesBuildPhase section */
		DAE6C3221CC30B3C00DB3429 /* Embed Frameworks */ = {
			isa = PBXCopyFilesBuildPhase;
			buildActionMask = 2147483647;
			dstPath = "";
			dstSubfolderSpec = 10;
			files = (
				DAE6C33E1CC30DB200DB3429 /* Mapbox.framework in Embed Frameworks */,
			);
			name = "Embed Frameworks";
			runOnlyForDeploymentPostprocessing = 0;
		};
/* End PBXCopyFilesBuildPhase section */

/* Begin PBXFileReference section */
		1753ED3F1E53CE5200A9FD90 /* MGLConversion.h */ = {isa = PBXFileReference; fileEncoding = 4; lastKnownFileType = sourcecode.c.h; path = MGLConversion.h; sourceTree = "<group>"; };
		30E578141DAA7D920050F07E /* NSImage+MGLAdditions.h */ = {isa = PBXFileReference; fileEncoding = 4; lastKnownFileType = sourcecode.c.h; name = "NSImage+MGLAdditions.h"; path = "src/NSImage+MGLAdditions.h"; sourceTree = SOURCE_ROOT; };
		3508EC621D749D39009B0EE4 /* NSExpression+MGLAdditions.h */ = {isa = PBXFileReference; fileEncoding = 4; lastKnownFileType = sourcecode.c.h; path = "NSExpression+MGLAdditions.h"; sourceTree = "<group>"; };
		3508EC631D749D39009B0EE4 /* NSExpression+MGLAdditions.mm */ = {isa = PBXFileReference; fileEncoding = 4; lastKnownFileType = sourcecode.cpp.objcpp; path = "NSExpression+MGLAdditions.mm"; sourceTree = "<group>"; };
		3526EABC1DF9B19800006B43 /* MGLCodingTests.m */ = {isa = PBXFileReference; fileEncoding = 4; lastKnownFileType = sourcecode.c.objc; name = MGLCodingTests.m; path = ../../darwin/test/MGLCodingTests.m; sourceTree = "<group>"; };
		352742771D4C220900A1ECE6 /* MGLStyleValue.h */ = {isa = PBXFileReference; fileEncoding = 4; lastKnownFileType = sourcecode.c.h; path = MGLStyleValue.h; sourceTree = "<group>"; };
		3527427F1D4C243B00A1ECE6 /* MGLSource.h */ = {isa = PBXFileReference; fileEncoding = 4; lastKnownFileType = sourcecode.c.h; path = MGLSource.h; sourceTree = "<group>"; };
		352742801D4C243B00A1ECE6 /* MGLSource.mm */ = {isa = PBXFileReference; fileEncoding = 4; lastKnownFileType = sourcecode.cpp.objcpp; path = MGLSource.mm; sourceTree = "<group>"; };
		352742831D4C244700A1ECE6 /* MGLRasterSource.h */ = {isa = PBXFileReference; fileEncoding = 4; lastKnownFileType = sourcecode.c.h; path = MGLRasterSource.h; sourceTree = "<group>"; };
		352742841D4C244700A1ECE6 /* MGLRasterSource.mm */ = {isa = PBXFileReference; fileEncoding = 4; lastKnownFileType = sourcecode.cpp.objcpp; path = MGLRasterSource.mm; sourceTree = "<group>"; };
		352742871D4C245800A1ECE6 /* MGLShapeSource.h */ = {isa = PBXFileReference; fileEncoding = 4; lastKnownFileType = sourcecode.c.h; path = MGLShapeSource.h; sourceTree = "<group>"; };
		352742881D4C245800A1ECE6 /* MGLShapeSource.mm */ = {isa = PBXFileReference; fileEncoding = 4; lastKnownFileType = sourcecode.cpp.objcpp; path = MGLShapeSource.mm; sourceTree = "<group>"; };
		3527428B1D4C24AB00A1ECE6 /* MGLCircleStyleLayer.h */ = {isa = PBXFileReference; fileEncoding = 4; lastKnownFileType = sourcecode.c.h; path = MGLCircleStyleLayer.h; sourceTree = "<group>"; };
		3527428C1D4C24AB00A1ECE6 /* MGLCircleStyleLayer.mm */ = {isa = PBXFileReference; fileEncoding = 4; lastKnownFileType = sourcecode.cpp.objcpp; path = MGLCircleStyleLayer.mm; sourceTree = "<group>"; };
		3527429E1D4C25BD00A1ECE6 /* MGLStyleValue.mm */ = {isa = PBXFileReference; fileEncoding = 4; lastKnownFileType = sourcecode.cpp.objcpp; path = MGLStyleValue.mm; sourceTree = "<group>"; };
		352903991D6C63B80002C7DF /* NSPredicate+MGLAdditions.h */ = {isa = PBXFileReference; fileEncoding = 4; lastKnownFileType = sourcecode.c.h; path = "NSPredicate+MGLAdditions.h"; sourceTree = "<group>"; };
		3529039A1D6C63B80002C7DF /* NSPredicate+MGLAdditions.mm */ = {isa = PBXFileReference; fileEncoding = 4; lastKnownFileType = sourcecode.cpp.objcpp; path = "NSPredicate+MGLAdditions.mm"; sourceTree = "<group>"; };
		353722EB1DF850ED004D2F3F /* MGLStyleValueTests.h */ = {isa = PBXFileReference; fileEncoding = 4; lastKnownFileType = sourcecode.c.h; path = MGLStyleValueTests.h; sourceTree = "<group>"; };
		3537CA731D3F93A600380318 /* MGLStyle_Private.h */ = {isa = PBXFileReference; fileEncoding = 4; lastKnownFileType = sourcecode.c.h; path = MGLStyle_Private.h; sourceTree = "<group>"; };
		3538AA211D542685008EC33D /* MGLStyleLayer.h */ = {isa = PBXFileReference; fileEncoding = 4; lastKnownFileType = sourcecode.c.h; path = MGLStyleLayer.h; sourceTree = "<group>"; };
		3538AA221D542685008EC33D /* MGLStyleLayer.mm */ = {isa = PBXFileReference; fileEncoding = 4; lastKnownFileType = sourcecode.cpp.objcpp; path = MGLStyleLayer.mm; sourceTree = "<group>"; };
		355BA4EB1D41633E00CCC6D5 /* NSColor+MGLAdditions.h */ = {isa = PBXFileReference; fileEncoding = 4; lastKnownFileType = sourcecode.c.h; path = "NSColor+MGLAdditions.h"; sourceTree = "<group>"; };
		355BA4EC1D41633E00CCC6D5 /* NSColor+MGLAdditions.mm */ = {isa = PBXFileReference; fileEncoding = 4; lastKnownFileType = sourcecode.cpp.objcpp; path = "NSColor+MGLAdditions.mm"; sourceTree = "<group>"; };
		35602BF81D3EA99F0050646F /* MGLFillStyleLayer.h */ = {isa = PBXFileReference; fileEncoding = 4; lastKnownFileType = sourcecode.c.h; path = MGLFillStyleLayer.h; sourceTree = "<group>"; };
		35602BF91D3EA99F0050646F /* MGLFillStyleLayer.mm */ = {isa = PBXFileReference; fileEncoding = 4; lastKnownFileType = sourcecode.cpp.objcpp; path = MGLFillStyleLayer.mm; sourceTree = "<group>"; };
		35602BFC1D3EA9B40050646F /* MGLStyleLayer_Private.h */ = {isa = PBXFileReference; fileEncoding = 4; lastKnownFileType = sourcecode.c.h; path = MGLStyleLayer_Private.h; sourceTree = "<group>"; };
		35602BFD1D3EA9B40050646F /* MGLForegroundStyleLayer.h */ = {isa = PBXFileReference; fileEncoding = 4; lastKnownFileType = sourcecode.c.h; path = MGLForegroundStyleLayer.h; sourceTree = "<group>"; };
		35602BFE1D3EA9B40050646F /* MGLForegroundStyleLayer.m */ = {isa = PBXFileReference; fileEncoding = 4; lastKnownFileType = sourcecode.c.objc; path = MGLForegroundStyleLayer.m; sourceTree = "<group>"; };
		358EB3AE1D61F0DB00E46D9C /* amsterdam.geojson */ = {isa = PBXFileReference; fileEncoding = 4; lastKnownFileType = text; name = amsterdam.geojson; path = ../../darwin/test/amsterdam.geojson; sourceTree = "<group>"; };
		359819571E02F611008FC139 /* NSCoder+MGLAdditions.h */ = {isa = PBXFileReference; fileEncoding = 4; lastKnownFileType = sourcecode.c.h; path = "NSCoder+MGLAdditions.h"; sourceTree = "<group>"; };
		359819581E02F611008FC139 /* NSCoder+MGLAdditions.mm */ = {isa = PBXFileReference; fileEncoding = 4; lastKnownFileType = sourcecode.cpp.objcpp; path = "NSCoder+MGLAdditions.mm"; sourceTree = "<group>"; };
		3599A3E71DF70E2000E77FB2 /* MGLStyleValueTests.m */ = {isa = PBXFileReference; fileEncoding = 4; lastKnownFileType = sourcecode.c.objc; path = MGLStyleValueTests.m; sourceTree = "<group>"; };
		35C5D8431D6DD66D00E95907 /* NSComparisonPredicate+MGLAdditions.h */ = {isa = PBXFileReference; fileEncoding = 4; lastKnownFileType = sourcecode.c.h; path = "NSComparisonPredicate+MGLAdditions.h"; sourceTree = "<group>"; };
		35C5D8441D6DD66D00E95907 /* NSComparisonPredicate+MGLAdditions.mm */ = {isa = PBXFileReference; fileEncoding = 4; lastKnownFileType = sourcecode.cpp.objcpp; path = "NSComparisonPredicate+MGLAdditions.mm"; sourceTree = "<group>"; };
		35C5D8451D6DD66D00E95907 /* NSCompoundPredicate+MGLAdditions.h */ = {isa = PBXFileReference; fileEncoding = 4; lastKnownFileType = sourcecode.c.h; path = "NSCompoundPredicate+MGLAdditions.h"; sourceTree = "<group>"; };
		35C5D8461D6DD66D00E95907 /* NSCompoundPredicate+MGLAdditions.mm */ = {isa = PBXFileReference; fileEncoding = 4; lastKnownFileType = sourcecode.cpp.objcpp; path = "NSCompoundPredicate+MGLAdditions.mm"; sourceTree = "<group>"; };
		35C5D84B1D6DD75B00E95907 /* MGLPredicateTests.mm */ = {isa = PBXFileReference; fileEncoding = 4; lastKnownFileType = sourcecode.cpp.objcpp; name = MGLPredicateTests.mm; path = ../../darwin/test/MGLPredicateTests.mm; sourceTree = "<group>"; };
		35C6DF821E214C0400ACA483 /* MGLDistanceFormatter.h */ = {isa = PBXFileReference; fileEncoding = 4; lastKnownFileType = sourcecode.c.h; path = MGLDistanceFormatter.h; sourceTree = "<group>"; };
		35C6DF831E214C0400ACA483 /* MGLDistanceFormatter.m */ = {isa = PBXFileReference; fileEncoding = 4; lastKnownFileType = sourcecode.c.objc; path = MGLDistanceFormatter.m; sourceTree = "<group>"; };
		35C6DF861E214C1800ACA483 /* MGLDistanceFormatterTests.m */ = {isa = PBXFileReference; fileEncoding = 4; lastKnownFileType = sourcecode.c.objc; name = MGLDistanceFormatterTests.m; path = ../../darwin/test/MGLDistanceFormatterTests.m; sourceTree = "<group>"; };
		35D65C581D65AD5500722C23 /* NSDate+MGLAdditions.h */ = {isa = PBXFileReference; fileEncoding = 4; lastKnownFileType = sourcecode.c.h; path = "NSDate+MGLAdditions.h"; sourceTree = "<group>"; };
		35D65C591D65AD5500722C23 /* NSDate+MGLAdditions.mm */ = {isa = PBXFileReference; fileEncoding = 4; lastKnownFileType = sourcecode.cpp.objcpp; path = "NSDate+MGLAdditions.mm"; sourceTree = "<group>"; };
		4049C2A11DB6CE7800B3F799 /* MGLPointCollection.h */ = {isa = PBXFileReference; fileEncoding = 4; lastKnownFileType = sourcecode.c.h; path = MGLPointCollection.h; sourceTree = "<group>"; };
		4049C2A71DB6D09B00B3F799 /* MGLPointCollection.mm */ = {isa = PBXFileReference; fileEncoding = 4; lastKnownFileType = sourcecode.cpp.objcpp; path = MGLPointCollection.mm; sourceTree = "<group>"; };
		405C03961DB0004E001AC280 /* NSImage+MGLAdditions.h */ = {isa = PBXFileReference; fileEncoding = 4; lastKnownFileType = sourcecode.c.h; path = "NSImage+MGLAdditions.h"; sourceTree = "<group>"; };
		405C03971DB0004E001AC280 /* NSImage+MGLAdditions.mm */ = {isa = PBXFileReference; fileEncoding = 4; lastKnownFileType = sourcecode.cpp.objcpp; path = "NSImage+MGLAdditions.mm"; sourceTree = "<group>"; };
		408AA85A1DAEECF100022900 /* MGLShape_Private.h */ = {isa = PBXFileReference; fileEncoding = 4; lastKnownFileType = sourcecode.c.h; path = MGLShape_Private.h; sourceTree = "<group>"; };
		408AA85C1DAEED3300022900 /* MGLPolygon+MGLAdditions.m */ = {isa = PBXFileReference; fileEncoding = 4; lastKnownFileType = sourcecode.c.objc; path = "MGLPolygon+MGLAdditions.m"; sourceTree = "<group>"; };
		408AA85D1DAEED3300022900 /* MGLPolyline+MGLAdditions.m */ = {isa = PBXFileReference; fileEncoding = 4; lastKnownFileType = sourcecode.c.objc; path = "MGLPolyline+MGLAdditions.m"; sourceTree = "<group>"; };
		408AA85E1DAEED3300022900 /* NSDictionary+MGLAdditions.mm */ = {isa = PBXFileReference; fileEncoding = 4; lastKnownFileType = sourcecode.cpp.objcpp; path = "NSDictionary+MGLAdditions.mm"; sourceTree = "<group>"; };
		408AA85F1DAEED3300022900 /* NSDictionary+MGLAdditions.h */ = {isa = PBXFileReference; fileEncoding = 4; lastKnownFileType = sourcecode.c.h; path = "NSDictionary+MGLAdditions.h"; sourceTree = "<group>"; };
		408AA8601DAEED3300022900 /* MGLPolygon+MGLAdditions.h */ = {isa = PBXFileReference; fileEncoding = 4; lastKnownFileType = sourcecode.c.h; path = "MGLPolygon+MGLAdditions.h"; sourceTree = "<group>"; };
		408AA8611DAEED3300022900 /* MGLPolyline+MGLAdditions.h */ = {isa = PBXFileReference; fileEncoding = 4; lastKnownFileType = sourcecode.c.h; path = "MGLPolyline+MGLAdditions.h"; sourceTree = "<group>"; };
		40B77E421DB11BB0003DA2FE /* NSArray+MGLAdditions.mm */ = {isa = PBXFileReference; fileEncoding = 4; lastKnownFileType = sourcecode.cpp.objcpp; path = "NSArray+MGLAdditions.mm"; sourceTree = "<group>"; };
		40B77E431DB11BB0003DA2FE /* NSArray+MGLAdditions.h */ = {isa = PBXFileReference; fileEncoding = 4; lastKnownFileType = sourcecode.c.h; path = "NSArray+MGLAdditions.h"; sourceTree = "<group>"; };
		40E1601A1DF216E6005EA6D9 /* MGLStyleLayerTests.h */ = {isa = PBXFileReference; fileEncoding = 4; lastKnownFileType = sourcecode.c.h; path = MGLStyleLayerTests.h; sourceTree = "<group>"; };
		40E1601B1DF216E6005EA6D9 /* MGLStyleLayerTests.m */ = {isa = PBXFileReference; fileEncoding = 4; lastKnownFileType = sourcecode.c.objc; path = MGLStyleLayerTests.m; sourceTree = "<group>"; };
		52BECB091CC5A26F009CD791 /* SystemConfiguration.framework */ = {isa = PBXFileReference; lastKnownFileType = wrapper.framework; name = SystemConfiguration.framework; path = System/Library/Frameworks/SystemConfiguration.framework; sourceTree = SDKROOT; };
		5548BE791D0ACBB2005DDE81 /* libmbgl-loop-darwin.a */ = {isa = PBXFileReference; lastKnownFileType = archive.ar; name = "libmbgl-loop-darwin.a"; path = "cmake/Debug/libmbgl-loop-darwin.a"; sourceTree = "<group>"; };
		5548BE7B1D0ACBBD005DDE81 /* libmbgl-loop-darwin.a */ = {isa = PBXFileReference; lastKnownFileType = archive.ar; name = "libmbgl-loop-darwin.a"; path = "cmake/Debug/libmbgl-loop-darwin.a"; sourceTree = "<group>"; };
		556660C51E1BEA0100E2C41B /* MGLFoundation.h */ = {isa = PBXFileReference; lastKnownFileType = sourcecode.c.h; path = MGLFoundation.h; sourceTree = "<group>"; };
		556660D51E1D07E400E2C41B /* MGLVersionNumber.m */ = {isa = PBXFileReference; lastKnownFileType = sourcecode.c.objc; name = MGLVersionNumber.m; path = ../../darwin/test/MGLVersionNumber.m; sourceTree = "<group>"; };
		558DE7A41E56161C00C7916D /* MGLFoundation_Private.h */ = {isa = PBXFileReference; fileEncoding = 4; lastKnownFileType = sourcecode.c.h; path = MGLFoundation_Private.h; sourceTree = "<group>"; };
		558DE7A51E56161C00C7916D /* MGLFoundation.mm */ = {isa = PBXFileReference; fileEncoding = 4; lastKnownFileType = sourcecode.cpp.objcpp; path = MGLFoundation.mm; sourceTree = "<group>"; };
		558F18211D0B13B000123F46 /* libmbgl-loop.a */ = {isa = PBXFileReference; lastKnownFileType = archive.ar; name = "libmbgl-loop.a"; path = "../../build/osx/Debug/libmbgl-loop.a"; sourceTree = "<group>"; };
		55D9B4B01D005D3900C1CCE2 /* libz.tbd */ = {isa = PBXFileReference; lastKnownFileType = "sourcecode.text-based-dylib-definition"; name = libz.tbd; path = usr/lib/libz.tbd; sourceTree = SDKROOT; };
		55E2AD101E5B0A6900E8C587 /* MGLOfflineStorageTests.mm */ = {isa = PBXFileReference; fileEncoding = 4; lastKnownFileType = sourcecode.cpp.objcpp; name = MGLOfflineStorageTests.mm; path = ../../darwin/test/MGLOfflineStorageTests.mm; sourceTree = "<group>"; };
		55FE0E8D1D100A0900FD240B /* config.xcconfig */ = {isa = PBXFileReference; lastKnownFileType = text.xcconfig; name = config.xcconfig; path = ../../build/macos/config.xcconfig; sourceTree = "<group>"; };
<<<<<<< HEAD
		88B079A81E3793E000834FAB /* MGLAbstractShapeSource_Private.h */ = {isa = PBXFileReference; fileEncoding = 4; lastKnownFileType = sourcecode.c.h; path = MGLAbstractShapeSource_Private.h; sourceTree = "<group>"; };
		88B079A91E3793E000834FAB /* MGLAbstractShapeSource.h */ = {isa = PBXFileReference; fileEncoding = 4; lastKnownFileType = sourcecode.c.h; path = MGLAbstractShapeSource.h; sourceTree = "<group>"; };
		88B079AA1E3793E000834FAB /* MGLAbstractShapeSource.mm */ = {isa = PBXFileReference; fileEncoding = 4; lastKnownFileType = sourcecode.cpp.objcpp; path = MGLAbstractShapeSource.mm; sourceTree = "<group>"; };
		88B079AF1E3794F300834FAB /* MGLComputedShapeSource.h */ = {isa = PBXFileReference; fileEncoding = 4; lastKnownFileType = sourcecode.c.h; path = MGLComputedShapeSource.h; sourceTree = "<group>"; };
		88B079B01E3794F300834FAB /* MGLComputedShapeSource.mm */ = {isa = PBXFileReference; fileEncoding = 4; lastKnownFileType = sourcecode.cpp.objcpp; path = MGLComputedShapeSource.mm; sourceTree = "<group>"; };
=======
		966091701E5BBFF700A9A03B /* es */ = {isa = PBXFileReference; lastKnownFileType = text.plist.strings; name = es; path = es.lproj/Localizable.strings; sourceTree = "<group>"; };
		966091711E5BBFF900A9A03B /* pl */ = {isa = PBXFileReference; lastKnownFileType = text.plist.strings; name = pl; path = pl.lproj/Localizable.strings; sourceTree = "<group>"; };
		966091721E5BBFFA00A9A03B /* uk */ = {isa = PBXFileReference; lastKnownFileType = text.plist.strings; name = uk; path = uk.lproj/Localizable.strings; sourceTree = "<group>"; };
		966091731E5BBFFA00A9A03B /* lt */ = {isa = PBXFileReference; lastKnownFileType = text.plist.strings; name = lt; path = lt.lproj/Localizable.strings; sourceTree = "<group>"; };
		96E027321E57C9A7004B8E66 /* Base */ = {isa = PBXFileReference; lastKnownFileType = text.plist.strings; name = Base; path = Base.lproj/Localizable.strings; sourceTree = "<group>"; };
		96E027341E57C9A9004B8E66 /* zh-Hans */ = {isa = PBXFileReference; lastKnownFileType = text.plist.strings; name = "zh-Hans"; path = "zh-Hans.lproj/Localizable.strings"; sourceTree = "<group>"; };
		96E027351E57C9AB004B8E66 /* zh-Hant */ = {isa = PBXFileReference; lastKnownFileType = text.plist.strings; name = "zh-Hant"; path = "zh-Hant.lproj/Localizable.strings"; sourceTree = "<group>"; };
		96E027361E57C9AC004B8E66 /* de */ = {isa = PBXFileReference; lastKnownFileType = text.plist.strings; name = de; path = de.lproj/Localizable.strings; sourceTree = "<group>"; };
		96E027371E57C9B5004B8E66 /* fr */ = {isa = PBXFileReference; lastKnownFileType = text.plist.strings; name = fr; path = fr.lproj/Localizable.strings; sourceTree = "<group>"; };
		96E027381E57C9B7004B8E66 /* ja */ = {isa = PBXFileReference; lastKnownFileType = text.plist.strings; name = ja; path = ja.lproj/Localizable.strings; sourceTree = "<group>"; };
		96E027391E57C9B9004B8E66 /* sv */ = {isa = PBXFileReference; lastKnownFileType = text.plist.strings; name = sv; path = sv.lproj/Localizable.strings; sourceTree = "<group>"; };
		96E0273A1E57C9BB004B8E66 /* vi */ = {isa = PBXFileReference; lastKnownFileType = text.plist.strings; name = vi; path = vi.lproj/Localizable.strings; sourceTree = "<group>"; };
		96E0273B1E57C9BC004B8E66 /* pt-BR */ = {isa = PBXFileReference; lastKnownFileType = text.plist.strings; name = "pt-BR"; path = "pt-BR.lproj/Localizable.strings"; sourceTree = "<group>"; };
>>>>>>> f28d75dc
		DA00FC881D5EEAC3009AABC8 /* MGLAttributionInfo.h */ = {isa = PBXFileReference; fileEncoding = 4; lastKnownFileType = sourcecode.c.h; path = MGLAttributionInfo.h; sourceTree = "<group>"; };
		DA00FC891D5EEAC3009AABC8 /* MGLAttributionInfo.mm */ = {isa = PBXFileReference; fileEncoding = 4; lastKnownFileType = sourcecode.cpp.objcpp; path = MGLAttributionInfo.mm; sourceTree = "<group>"; };
		DA0CD58D1CF56F5800A5F5A5 /* MGLFeatureTests.mm */ = {isa = PBXFileReference; fileEncoding = 4; lastKnownFileType = sourcecode.cpp.objcpp; name = MGLFeatureTests.mm; path = ../../darwin/test/MGLFeatureTests.mm; sourceTree = "<group>"; };
		DA1AC01E1E5B8826006DF1D6 /* lt */ = {isa = PBXFileReference; fileEncoding = 4; lastKnownFileType = text.plist.strings; name = lt; path = lt.lproj/Localizable.strings; sourceTree = "<group>"; };
		DA1AC01F1E5B8904006DF1D6 /* uk */ = {isa = PBXFileReference; lastKnownFileType = text.plist.stringsdict; name = uk; path = uk.lproj/Foundation.stringsdict; sourceTree = "<group>"; };
		DA2207BA1DC076930002F84D /* test-Bridging-Header.h */ = {isa = PBXFileReference; lastKnownFileType = sourcecode.c.h; path = "test-Bridging-Header.h"; sourceTree = "<group>"; };
		DA2207BB1DC076940002F84D /* MGLStyleValueTests.swift */ = {isa = PBXFileReference; fileEncoding = 4; lastKnownFileType = sourcecode.swift; path = MGLStyleValueTests.swift; sourceTree = "<group>"; };
		DA2784FD1DF03060001D5B8D /* Media.xcassets */ = {isa = PBXFileReference; lastKnownFileType = folder.assetcatalog; name = Media.xcassets; path = ../../darwin/test/Media.xcassets; sourceTree = "<group>"; };
		DA2987591E1A4290002299F5 /* MGLDocumentationExampleTests.swift */ = {isa = PBXFileReference; fileEncoding = 4; lastKnownFileType = sourcecode.swift; name = MGLDocumentationExampleTests.swift; path = ../../darwin/test/MGLDocumentationExampleTests.swift; sourceTree = "<group>"; };
		DA35A2A31CC9EB1A00E826B2 /* MGLCoordinateFormatter.h */ = {isa = PBXFileReference; fileEncoding = 4; lastKnownFileType = sourcecode.c.h; path = MGLCoordinateFormatter.h; sourceTree = "<group>"; };
		DA35A2A51CC9EB2700E826B2 /* MGLCoordinateFormatter.m */ = {isa = PBXFileReference; fileEncoding = 4; lastKnownFileType = sourcecode.c.objc; path = MGLCoordinateFormatter.m; sourceTree = "<group>"; };
		DA35A2A71CC9F41600E826B2 /* MGLCoordinateFormatterTests.m */ = {isa = PBXFileReference; fileEncoding = 4; lastKnownFileType = sourcecode.c.objc; name = MGLCoordinateFormatterTests.m; path = ../../darwin/test/MGLCoordinateFormatterTests.m; sourceTree = "<group>"; };
		DA35A2AB1CCA091800E826B2 /* MGLCompassDirectionFormatter.h */ = {isa = PBXFileReference; fileEncoding = 4; lastKnownFileType = sourcecode.c.h; path = MGLCompassDirectionFormatter.h; sourceTree = "<group>"; };
		DA35A2AC1CCA091800E826B2 /* MGLCompassDirectionFormatter.m */ = {isa = PBXFileReference; fileEncoding = 4; lastKnownFileType = sourcecode.c.objc; path = MGLCompassDirectionFormatter.m; sourceTree = "<group>"; };
		DA35A2B51CCA14D700E826B2 /* MGLCompassDirectionFormatterTests.m */ = {isa = PBXFileReference; fileEncoding = 4; lastKnownFileType = sourcecode.c.objc; name = MGLCompassDirectionFormatterTests.m; path = ../../darwin/test/MGLCompassDirectionFormatterTests.m; sourceTree = "<group>"; };
		DA35A2BD1CCA9B1A00E826B2 /* MGLClockDirectionFormatter.h */ = {isa = PBXFileReference; fileEncoding = 4; lastKnownFileType = sourcecode.c.h; path = MGLClockDirectionFormatter.h; sourceTree = "<group>"; };
		DA35A2BE1CCA9B1A00E826B2 /* MGLClockDirectionFormatter.m */ = {isa = PBXFileReference; fileEncoding = 4; lastKnownFileType = sourcecode.c.objc; path = MGLClockDirectionFormatter.m; sourceTree = "<group>"; };
		DA35A2C11CCA9F4A00E826B2 /* MGLClockDirectionFormatterTests.m */ = {isa = PBXFileReference; fileEncoding = 4; lastKnownFileType = sourcecode.c.objc; name = MGLClockDirectionFormatterTests.m; path = ../../darwin/test/MGLClockDirectionFormatterTests.m; sourceTree = "<group>"; };
		DA35A2CD1CCAAED300E826B2 /* NSValue+MGLAdditions.h */ = {isa = PBXFileReference; fileEncoding = 4; lastKnownFileType = sourcecode.c.h; path = "NSValue+MGLAdditions.h"; sourceTree = "<group>"; };
		DA35A2CE1CCAAED300E826B2 /* NSValue+MGLAdditions.m */ = {isa = PBXFileReference; fileEncoding = 4; lastKnownFileType = sourcecode.c.objc; path = "NSValue+MGLAdditions.m"; sourceTree = "<group>"; };
		DA35D0891E1A631B007DED41 /* one-liner.json */ = {isa = PBXFileReference; fileEncoding = 4; lastKnownFileType = text.json; name = "one-liner.json"; path = "../../darwin/test/one-liner.json"; sourceTree = "<group>"; };
		DA551B7F1DB496AC0009AFAF /* MGLTileSource.h */ = {isa = PBXFileReference; fileEncoding = 4; lastKnownFileType = sourcecode.c.h; path = MGLTileSource.h; sourceTree = "<group>"; };
		DA551B801DB496AC0009AFAF /* MGLTileSource_Private.h */ = {isa = PBXFileReference; fileEncoding = 4; lastKnownFileType = sourcecode.c.h; path = MGLTileSource_Private.h; sourceTree = "<group>"; };
		DA551B811DB496AC0009AFAF /* MGLTileSource.mm */ = {isa = PBXFileReference; fileEncoding = 4; lastKnownFileType = sourcecode.cpp.objcpp; path = MGLTileSource.mm; sourceTree = "<group>"; };
		DA5589761D320C41006B7F64 /* wms.json */ = {isa = PBXFileReference; fileEncoding = 4; lastKnownFileType = text.json; path = wms.json; sourceTree = "<group>"; };
		DA6023EF1E4CE8E500DBFF23 /* sv */ = {isa = PBXFileReference; lastKnownFileType = text.plist.strings; name = sv; path = sv.lproj/Foundation.strings; sourceTree = "<group>"; };
		DA6023F01E4CE8FF00DBFF23 /* sv */ = {isa = PBXFileReference; lastKnownFileType = text.plist.stringsdict; name = sv; path = sv.lproj/Foundation.stringsdict; sourceTree = "<group>"; };
		DA6408D51DA4E5DA00908C90 /* MGLVectorStyleLayer.h */ = {isa = PBXFileReference; fileEncoding = 4; lastKnownFileType = sourcecode.c.h; path = MGLVectorStyleLayer.h; sourceTree = "<group>"; };
		DA6408D61DA4E5DA00908C90 /* MGLVectorStyleLayer.m */ = {isa = PBXFileReference; fileEncoding = 4; lastKnownFileType = sourcecode.c.objc; path = MGLVectorStyleLayer.m; sourceTree = "<group>"; };
		DA7262051DEEDD460043BB89 /* MGLOpenGLStyleLayer.h */ = {isa = PBXFileReference; fileEncoding = 4; lastKnownFileType = sourcecode.c.h; path = MGLOpenGLStyleLayer.h; sourceTree = "<group>"; };
		DA7262061DEEDD460043BB89 /* MGLOpenGLStyleLayer.mm */ = {isa = PBXFileReference; fileEncoding = 4; lastKnownFileType = sourcecode.cpp.objcpp; path = MGLOpenGLStyleLayer.mm; sourceTree = "<group>"; };
		DA737ADE1E5914AD00AD2CDE /* es */ = {isa = PBXFileReference; lastKnownFileType = text.plist.stringsdict; name = es; path = es.lproj/Foundation.stringsdict; sourceTree = "<group>"; };
		DA737ADF1E5914D300AD2CDE /* es */ = {isa = PBXFileReference; lastKnownFileType = text.plist.strings; name = es; path = es.lproj/Localizable.strings; sourceTree = "<group>"; };
		DA737AE31E5915A500AD2CDE /* pl */ = {isa = PBXFileReference; lastKnownFileType = text.plist.stringsdict; name = pl; path = pl.lproj/Foundation.stringsdict; sourceTree = "<group>"; };
		DA737AE41E5915B000AD2CDE /* pl */ = {isa = PBXFileReference; lastKnownFileType = text.plist.strings; name = pl; path = pl.lproj/Localizable.strings; sourceTree = "<group>"; };
		DA737AEC1E59180E00AD2CDE /* uk */ = {isa = PBXFileReference; fileEncoding = 4; lastKnownFileType = text.plist.strings; name = uk; path = uk.lproj/Localizable.strings; sourceTree = "<group>"; };
		DA7DC9801DED5F5C0027472F /* MGLVectorSource_Private.h */ = {isa = PBXFileReference; fileEncoding = 4; lastKnownFileType = sourcecode.c.h; path = MGLVectorSource_Private.h; sourceTree = "<group>"; };
		DA7DC9821DED647F0027472F /* MGLRasterSource_Private.h */ = {isa = PBXFileReference; fileEncoding = 4; lastKnownFileType = sourcecode.c.h; path = MGLRasterSource_Private.h; sourceTree = "<group>"; };
		DA839E921CC2E3400062CAFB /* Mapbox GL.app */ = {isa = PBXFileReference; explicitFileType = wrapper.application; includeInIndex = 0; path = "Mapbox GL.app"; sourceTree = BUILT_PRODUCTS_DIR; };
		DA839E951CC2E3400062CAFB /* AppDelegate.h */ = {isa = PBXFileReference; lastKnownFileType = sourcecode.c.h; path = AppDelegate.h; sourceTree = "<group>"; };
		DA839E961CC2E3400062CAFB /* AppDelegate.m */ = {isa = PBXFileReference; lastKnownFileType = sourcecode.c.objc; path = AppDelegate.m; sourceTree = "<group>"; };
		DA839E991CC2E3400062CAFB /* main.m */ = {isa = PBXFileReference; lastKnownFileType = sourcecode.c.objc; path = main.m; sourceTree = "<group>"; };
		DA839E9B1CC2E3400062CAFB /* MapDocument.h */ = {isa = PBXFileReference; lastKnownFileType = sourcecode.c.h; path = MapDocument.h; sourceTree = "<group>"; };
		DA839E9C1CC2E3400062CAFB /* MapDocument.m */ = {isa = PBXFileReference; lastKnownFileType = sourcecode.c.objc; path = MapDocument.m; sourceTree = "<group>"; };
		DA839E9F1CC2E3400062CAFB /* Base */ = {isa = PBXFileReference; lastKnownFileType = file.xib; name = Base; path = Base.lproj/MapDocument.xib; sourceTree = "<group>"; };
		DA839EA11CC2E3400062CAFB /* Assets.xcassets */ = {isa = PBXFileReference; lastKnownFileType = folder.assetcatalog; path = Assets.xcassets; sourceTree = "<group>"; };
		DA839EA41CC2E3400062CAFB /* Base */ = {isa = PBXFileReference; lastKnownFileType = file.xib; name = Base; path = Base.lproj/MainMenu.xib; sourceTree = "<group>"; };
		DA839EA61CC2E3400062CAFB /* Info.plist */ = {isa = PBXFileReference; lastKnownFileType = text.plist.xml; path = Info.plist; sourceTree = "<group>"; };
		DA87A9961DC9D88400810D09 /* MGLShapeSourceTests.mm */ = {isa = PBXFileReference; fileEncoding = 4; lastKnownFileType = sourcecode.cpp.objcpp; path = MGLShapeSourceTests.mm; sourceTree = "<group>"; };
		DA87A9971DC9D88400810D09 /* MGLTileSetTests.mm */ = {isa = PBXFileReference; fileEncoding = 4; lastKnownFileType = sourcecode.cpp.objcpp; path = MGLTileSetTests.mm; sourceTree = "<group>"; };
		DA87A99B1DC9D8DD00810D09 /* MGLShapeSource_Private.h */ = {isa = PBXFileReference; fileEncoding = 4; lastKnownFileType = sourcecode.c.h; path = MGLShapeSource_Private.h; sourceTree = "<group>"; };
		DA87A99F1DC9DC6200810D09 /* MGLValueEvaluator.h */ = {isa = PBXFileReference; fileEncoding = 4; lastKnownFileType = sourcecode.c.h; path = MGLValueEvaluator.h; sourceTree = "<group>"; };
		DA88520F1E0A4D0D009D7AD6 /* zh-Hans */ = {isa = PBXFileReference; lastKnownFileType = text.plist.strings; name = "zh-Hans"; path = "zh-Hans.lproj/Localizable.strings"; sourceTree = "<group>"; };
		DA8852101E0A4D3A009D7AD6 /* zh-Hans */ = {isa = PBXFileReference; lastKnownFileType = text.plist.strings; name = "zh-Hans"; path = "zh-Hans.lproj/Foundation.strings"; sourceTree = "<group>"; };
		DA8933A61CCD287300E68420 /* Base */ = {isa = PBXFileReference; lastKnownFileType = file.xib; name = Base; path = Base.lproj/MGLAnnotationCallout.xib; sourceTree = "<group>"; };
		DA8933AC1CCD290700E68420 /* Base */ = {isa = PBXFileReference; lastKnownFileType = text.plist.strings; name = Base; path = Base.lproj/Localizable.strings; sourceTree = "<group>"; };
		DA8933B41CCD2C2500E68420 /* Base */ = {isa = PBXFileReference; lastKnownFileType = text.plist.strings; name = Base; path = Base.lproj/Foundation.strings; sourceTree = "<group>"; };
		DA8933B71CCD2C2D00E68420 /* en */ = {isa = PBXFileReference; lastKnownFileType = text.plist.stringsdict; name = en; path = en.lproj/Foundation.stringsdict; sourceTree = "<group>"; };
		DA8F25741D51C5F40010E6B5 /* MGLFillStyleLayerTests.mm */ = {isa = PBXFileReference; fileEncoding = 4; lastKnownFileType = sourcecode.cpp.objcpp; path = MGLFillStyleLayerTests.mm; sourceTree = "<group>"; };
		DA8F25751D51C5F40010E6B5 /* MGLRasterStyleLayerTests.mm */ = {isa = PBXFileReference; fileEncoding = 4; lastKnownFileType = sourcecode.cpp.objcpp; path = MGLRasterStyleLayerTests.mm; sourceTree = "<group>"; };
		DA8F25761D51C5F40010E6B5 /* MGLSymbolStyleLayerTests.mm */ = {isa = PBXFileReference; fileEncoding = 4; lastKnownFileType = sourcecode.cpp.objcpp; path = MGLSymbolStyleLayerTests.mm; sourceTree = "<group>"; };
		DA8F25771D51C5F40010E6B5 /* MGLLineStyleLayerTests.mm */ = {isa = PBXFileReference; fileEncoding = 4; lastKnownFileType = sourcecode.cpp.objcpp; path = MGLLineStyleLayerTests.mm; sourceTree = "<group>"; };
		DA8F25781D51C5F40010E6B5 /* MGLCircleStyleLayerTests.mm */ = {isa = PBXFileReference; fileEncoding = 4; lastKnownFileType = sourcecode.cpp.objcpp; path = MGLCircleStyleLayerTests.mm; sourceTree = "<group>"; };
		DA8F25791D51C5F40010E6B5 /* MGLBackgroundStyleLayerTests.mm */ = {isa = PBXFileReference; fileEncoding = 4; lastKnownFileType = sourcecode.cpp.objcpp; path = MGLBackgroundStyleLayerTests.mm; sourceTree = "<group>"; };
		DA8F25851D51C9E10010E6B5 /* MGLBackgroundStyleLayer.h */ = {isa = PBXFileReference; fileEncoding = 4; lastKnownFileType = sourcecode.c.h; path = MGLBackgroundStyleLayer.h; sourceTree = "<group>"; };
		DA8F25861D51C9E10010E6B5 /* MGLBackgroundStyleLayer.mm */ = {isa = PBXFileReference; fileEncoding = 4; lastKnownFileType = sourcecode.cpp.objcpp; path = MGLBackgroundStyleLayer.mm; sourceTree = "<group>"; };
		DA8F25891D51CA540010E6B5 /* MGLLineStyleLayer.h */ = {isa = PBXFileReference; fileEncoding = 4; lastKnownFileType = sourcecode.c.h; path = MGLLineStyleLayer.h; sourceTree = "<group>"; };
		DA8F258A1D51CA540010E6B5 /* MGLLineStyleLayer.mm */ = {isa = PBXFileReference; fileEncoding = 4; lastKnownFileType = sourcecode.cpp.objcpp; path = MGLLineStyleLayer.mm; sourceTree = "<group>"; };
		DA8F258D1D51CA600010E6B5 /* MGLRasterStyleLayer.h */ = {isa = PBXFileReference; fileEncoding = 4; lastKnownFileType = sourcecode.c.h; path = MGLRasterStyleLayer.h; sourceTree = "<group>"; };
		DA8F258E1D51CA600010E6B5 /* MGLRasterStyleLayer.mm */ = {isa = PBXFileReference; fileEncoding = 4; lastKnownFileType = sourcecode.cpp.objcpp; path = MGLRasterStyleLayer.mm; sourceTree = "<group>"; };
		DA8F25911D51CA750010E6B5 /* MGLSymbolStyleLayer.h */ = {isa = PBXFileReference; fileEncoding = 4; lastKnownFileType = sourcecode.c.h; path = MGLSymbolStyleLayer.h; sourceTree = "<group>"; };
		DA8F25921D51CA750010E6B5 /* MGLSymbolStyleLayer.mm */ = {isa = PBXFileReference; fileEncoding = 4; lastKnownFileType = sourcecode.cpp.objcpp; path = MGLSymbolStyleLayer.mm; sourceTree = "<group>"; };
		DA8F25951D51CAC70010E6B5 /* MGLVectorSource.h */ = {isa = PBXFileReference; fileEncoding = 4; lastKnownFileType = sourcecode.c.h; path = MGLVectorSource.h; sourceTree = "<group>"; };
		DA8F25961D51CAC70010E6B5 /* MGLVectorSource.mm */ = {isa = PBXFileReference; fileEncoding = 4; lastKnownFileType = sourcecode.cpp.objcpp; path = MGLVectorSource.mm; sourceTree = "<group>"; };
		DA8F25991D51CAD00010E6B5 /* MGLSource_Private.h */ = {isa = PBXFileReference; fileEncoding = 4; lastKnownFileType = sourcecode.c.h; path = MGLSource_Private.h; sourceTree = "<group>"; };
		DA8F259B1D51CB000010E6B5 /* MGLStyleValue_Private.h */ = {isa = PBXFileReference; fileEncoding = 4; lastKnownFileType = sourcecode.c.h; path = MGLStyleValue_Private.h; sourceTree = "<group>"; };
		DA8F25A61D51CB270010E6B5 /* NSValue+MGLStyleAttributeAdditions.h */ = {isa = PBXFileReference; fileEncoding = 4; lastKnownFileType = sourcecode.c.h; path = "NSValue+MGLStyleAttributeAdditions.h"; sourceTree = "<group>"; };
		DA8F25A71D51CB270010E6B5 /* NSValue+MGLStyleAttributeAdditions.mm */ = {isa = PBXFileReference; fileEncoding = 4; lastKnownFileType = sourcecode.cpp.objcpp; path = "NSValue+MGLStyleAttributeAdditions.mm"; sourceTree = "<group>"; };
		DA8F25B51D51D2240010E6B5 /* MGLStyleLayerTests.mm.ejs */ = {isa = PBXFileReference; lastKnownFileType = text; name = MGLStyleLayerTests.mm.ejs; path = ../test/MGLStyleLayerTests.mm.ejs; sourceTree = "<group>"; };
		DA8F25B61D51D2240010E6B5 /* MGLStyleLayer.h.ejs */ = {isa = PBXFileReference; lastKnownFileType = text; path = MGLStyleLayer.h.ejs; sourceTree = "<group>"; };
		DA8F25B71D51D2240010E6B5 /* MGLStyleLayer.mm.ejs */ = {isa = PBXFileReference; lastKnownFileType = text; path = MGLStyleLayer.mm.ejs; sourceTree = "<group>"; };
		DA9C01301E4C7B9300C4742A /* pt-BR */ = {isa = PBXFileReference; lastKnownFileType = text.plist.stringsdict; name = "pt-BR"; path = "pt-BR.lproj/Foundation.stringsdict"; sourceTree = "<group>"; };
		DA9C01311E4C7B9F00C4742A /* pt-BR */ = {isa = PBXFileReference; lastKnownFileType = text.plist.strings; name = "pt-BR"; path = "pt-BR.lproj/Localizable.strings"; sourceTree = "<group>"; };
		DAA1BB491E2D425C00ABB750 /* libmbgl-loop.a */ = {isa = PBXFileReference; lastKnownFileType = archive.ar; name = "libmbgl-loop.a"; path = "../../build/macos/Debug/libmbgl-loop.a"; sourceTree = "<group>"; };
		DAA32CA61E4C4849006F8D24 /* de */ = {isa = PBXFileReference; lastKnownFileType = text.plist.strings; name = de; path = de.lproj/Localizable.strings; sourceTree = "<group>"; };
		DAA32CA71E4C486D006F8D24 /* de */ = {isa = PBXFileReference; lastKnownFileType = text.plist.strings; name = de; path = de.lproj/Foundation.strings; sourceTree = "<group>"; };
		DAA32CA81E4C48B9006F8D24 /* de */ = {isa = PBXFileReference; lastKnownFileType = text.plist.stringsdict; name = de; path = de.lproj/Foundation.stringsdict; sourceTree = "<group>"; };
		DAA32CAE1E4C4B03006F8D24 /* fr */ = {isa = PBXFileReference; lastKnownFileType = text.plist.stringsdict; name = fr; path = fr.lproj/Foundation.stringsdict; sourceTree = "<group>"; };
		DAA32CAF1E4C4B0D006F8D24 /* fr */ = {isa = PBXFileReference; lastKnownFileType = text.plist.strings; name = fr; path = fr.lproj/Localizable.strings; sourceTree = "<group>"; };
		DAA32CB21E4C4CB7006F8D24 /* ja */ = {isa = PBXFileReference; lastKnownFileType = text.plist.strings; name = ja; path = ja.lproj/Foundation.strings; sourceTree = "<group>"; };
		DAA32CB31E4C4CC3006F8D24 /* ja */ = {isa = PBXFileReference; lastKnownFileType = text.plist.strings; name = ja; path = ja.lproj/Localizable.strings; sourceTree = "<group>"; };
		DAA32CBA1E4C4F10006F8D24 /* sv */ = {isa = PBXFileReference; lastKnownFileType = text.plist.strings; name = sv; path = sv.lproj/Localizable.strings; sourceTree = "<group>"; };
		DAA32CC01E4C4F89006F8D24 /* vi */ = {isa = PBXFileReference; lastKnownFileType = text.plist.strings; name = vi; path = vi.lproj/Foundation.strings; sourceTree = "<group>"; };
		DAA32CC11E4C4F93006F8D24 /* vi */ = {isa = PBXFileReference; lastKnownFileType = text.plist.strings; name = vi; path = vi.lproj/Localizable.strings; sourceTree = "<group>"; };
		DAA48EFB1D6A4731006A7E36 /* StyleLayerIconTransformer.h */ = {isa = PBXFileReference; fileEncoding = 4; lastKnownFileType = sourcecode.c.h; path = StyleLayerIconTransformer.h; sourceTree = "<group>"; };
		DAA48EFC1D6A4731006A7E36 /* StyleLayerIconTransformer.m */ = {isa = PBXFileReference; fileEncoding = 4; lastKnownFileType = sourcecode.c.objc; path = StyleLayerIconTransformer.m; sourceTree = "<group>"; };
		DAB2CCE31DF632ED001B2FE1 /* LimeGreenStyleLayer.h */ = {isa = PBXFileReference; fileEncoding = 4; lastKnownFileType = sourcecode.c.h; path = LimeGreenStyleLayer.h; sourceTree = "<group>"; };
		DAB2CCE41DF632ED001B2FE1 /* LimeGreenStyleLayer.m */ = {isa = PBXFileReference; fileEncoding = 4; lastKnownFileType = sourcecode.c.objc; path = LimeGreenStyleLayer.m; sourceTree = "<group>"; };
		DAC2ABC41CC6D343006D18C4 /* MGLAnnotationImage_Private.h */ = {isa = PBXFileReference; fileEncoding = 4; lastKnownFileType = sourcecode.c.h; path = MGLAnnotationImage_Private.h; sourceTree = "<group>"; };
		DACB0C371E18DFFD005DDBEA /* MGLStyle+MBXAdditions.h */ = {isa = PBXFileReference; fileEncoding = 4; lastKnownFileType = sourcecode.c.h; path = "MGLStyle+MBXAdditions.h"; sourceTree = "<group>"; };
		DACB0C381E18DFFD005DDBEA /* MGLStyle+MBXAdditions.m */ = {isa = PBXFileReference; fileEncoding = 4; lastKnownFileType = sourcecode.c.objc; path = "MGLStyle+MBXAdditions.m"; sourceTree = "<group>"; };
		DACC22121CF3D3E200D220D9 /* MGLFeature.h */ = {isa = PBXFileReference; fileEncoding = 4; lastKnownFileType = sourcecode.c.h; path = MGLFeature.h; sourceTree = "<group>"; };
		DACC22131CF3D3E200D220D9 /* MGLFeature.mm */ = {isa = PBXFileReference; fileEncoding = 4; lastKnownFileType = sourcecode.cpp.objcpp; path = MGLFeature.mm; sourceTree = "<group>"; };
		DACC22171CF3D4F700D220D9 /* MGLFeature_Private.h */ = {isa = PBXFileReference; fileEncoding = 4; lastKnownFileType = sourcecode.c.h; path = MGLFeature_Private.h; sourceTree = "<group>"; };
		DAD165721CF4CD7A001FF4B9 /* MGLShapeCollection.h */ = {isa = PBXFileReference; fileEncoding = 4; lastKnownFileType = sourcecode.c.h; path = MGLShapeCollection.h; sourceTree = "<group>"; };
		DAD165731CF4CD7A001FF4B9 /* MGLShapeCollection.mm */ = {isa = PBXFileReference; fileEncoding = 4; lastKnownFileType = sourcecode.cpp.objcpp; path = MGLShapeCollection.mm; sourceTree = "<group>"; };
		DAE6C2E11CC304F900DB3429 /* Credits.rtf */ = {isa = PBXFileReference; fileEncoding = 4; lastKnownFileType = text.rtf; path = Credits.rtf; sourceTree = "<group>"; };
		DAE6C2E31CC3050F00DB3429 /* DroppedPinAnnotation.h */ = {isa = PBXFileReference; fileEncoding = 4; lastKnownFileType = sourcecode.c.h; path = DroppedPinAnnotation.h; sourceTree = "<group>"; };
		DAE6C2E41CC3050F00DB3429 /* DroppedPinAnnotation.m */ = {isa = PBXFileReference; fileEncoding = 4; lastKnownFileType = sourcecode.c.objc; path = DroppedPinAnnotation.m; sourceTree = "<group>"; };
		DAE6C2E51CC3050F00DB3429 /* LocationCoordinate2DTransformer.h */ = {isa = PBXFileReference; fileEncoding = 4; lastKnownFileType = sourcecode.c.h; path = LocationCoordinate2DTransformer.h; sourceTree = "<group>"; };
		DAE6C2E61CC3050F00DB3429 /* LocationCoordinate2DTransformer.m */ = {isa = PBXFileReference; fileEncoding = 4; lastKnownFileType = sourcecode.c.objc; path = LocationCoordinate2DTransformer.m; sourceTree = "<group>"; };
		DAE6C2E91CC3050F00DB3429 /* OfflinePackNameValueTransformer.h */ = {isa = PBXFileReference; fileEncoding = 4; lastKnownFileType = sourcecode.c.h; path = OfflinePackNameValueTransformer.h; sourceTree = "<group>"; };
		DAE6C2EA1CC3050F00DB3429 /* OfflinePackNameValueTransformer.m */ = {isa = PBXFileReference; fileEncoding = 4; lastKnownFileType = sourcecode.c.objc; path = OfflinePackNameValueTransformer.m; sourceTree = "<group>"; };
		DAE6C2EB1CC3050F00DB3429 /* TimeIntervalTransformer.h */ = {isa = PBXFileReference; fileEncoding = 4; lastKnownFileType = sourcecode.c.h; path = TimeIntervalTransformer.h; sourceTree = "<group>"; };
		DAE6C2EC1CC3050F00DB3429 /* TimeIntervalTransformer.m */ = {isa = PBXFileReference; fileEncoding = 4; lastKnownFileType = sourcecode.c.objc; path = TimeIntervalTransformer.m; sourceTree = "<group>"; };
		DAE6C3281CC30DB200DB3429 /* Mapbox.framework */ = {isa = PBXFileReference; explicitFileType = wrapper.framework; includeInIndex = 0; path = Mapbox.framework; sourceTree = BUILT_PRODUCTS_DIR; };
		DAE6C32C1CC30DB200DB3429 /* Info.plist */ = {isa = PBXFileReference; lastKnownFileType = text.plist.xml; path = Info.plist; sourceTree = "<group>"; };
		DAE6C3311CC30DB200DB3429 /* test.xctest */ = {isa = PBXFileReference; explicitFileType = wrapper.cfbundle; includeInIndex = 0; path = test.xctest; sourceTree = BUILT_PRODUCTS_DIR; };
		DAE6C33A1CC30DB200DB3429 /* Info.plist */ = {isa = PBXFileReference; lastKnownFileType = text.plist.xml; path = Info.plist; sourceTree = "<group>"; };
		DAE6C3451CC31D1200DB3429 /* libmbgl-core.a */ = {isa = PBXFileReference; lastKnownFileType = archive.ar; path = "libmbgl-core.a"; sourceTree = BUILT_PRODUCTS_DIR; };
		DAE6C3461CC31D1200DB3429 /* libmbgl-platform-macos.a */ = {isa = PBXFileReference; lastKnownFileType = archive.ar; path = "libmbgl-platform-macos.a"; sourceTree = BUILT_PRODUCTS_DIR; };
		DAE6C34A1CC31E0400DB3429 /* MGLAccountManager.h */ = {isa = PBXFileReference; fileEncoding = 4; lastKnownFileType = sourcecode.c.h; path = MGLAccountManager.h; sourceTree = "<group>"; };
		DAE6C34B1CC31E0400DB3429 /* MGLAnnotation.h */ = {isa = PBXFileReference; fileEncoding = 4; lastKnownFileType = sourcecode.c.h; path = MGLAnnotation.h; sourceTree = "<group>"; };
		DAE6C34C1CC31E0400DB3429 /* MGLGeometry.h */ = {isa = PBXFileReference; fileEncoding = 4; lastKnownFileType = sourcecode.c.h; path = MGLGeometry.h; sourceTree = "<group>"; };
		DAE6C34D1CC31E0400DB3429 /* MGLMapCamera.h */ = {isa = PBXFileReference; fileEncoding = 4; lastKnownFileType = sourcecode.c.h; path = MGLMapCamera.h; sourceTree = "<group>"; };
		DAE6C34E1CC31E0400DB3429 /* MGLMultiPoint.h */ = {isa = PBXFileReference; fileEncoding = 4; lastKnownFileType = sourcecode.c.h; path = MGLMultiPoint.h; sourceTree = "<group>"; };
		DAE6C34F1CC31E0400DB3429 /* MGLOfflinePack.h */ = {isa = PBXFileReference; fileEncoding = 4; lastKnownFileType = sourcecode.c.h; path = MGLOfflinePack.h; sourceTree = "<group>"; };
		DAE6C3501CC31E0400DB3429 /* MGLOfflineRegion.h */ = {isa = PBXFileReference; fileEncoding = 4; lastKnownFileType = sourcecode.c.h; path = MGLOfflineRegion.h; sourceTree = "<group>"; };
		DAE6C3511CC31E0400DB3429 /* MGLOfflineStorage.h */ = {isa = PBXFileReference; fileEncoding = 4; lastKnownFileType = sourcecode.c.h; path = MGLOfflineStorage.h; sourceTree = "<group>"; };
		DAE6C3521CC31E0400DB3429 /* MGLOverlay.h */ = {isa = PBXFileReference; fileEncoding = 4; lastKnownFileType = sourcecode.c.h; path = MGLOverlay.h; sourceTree = "<group>"; };
		DAE6C3531CC31E0400DB3429 /* MGLPointAnnotation.h */ = {isa = PBXFileReference; fileEncoding = 4; lastKnownFileType = sourcecode.c.h; path = MGLPointAnnotation.h; sourceTree = "<group>"; };
		DAE6C3541CC31E0400DB3429 /* MGLPolygon.h */ = {isa = PBXFileReference; fileEncoding = 4; lastKnownFileType = sourcecode.c.h; path = MGLPolygon.h; sourceTree = "<group>"; };
		DAE6C3551CC31E0400DB3429 /* MGLPolyline.h */ = {isa = PBXFileReference; fileEncoding = 4; lastKnownFileType = sourcecode.c.h; path = MGLPolyline.h; sourceTree = "<group>"; };
		DAE6C3561CC31E0400DB3429 /* MGLShape.h */ = {isa = PBXFileReference; fileEncoding = 4; lastKnownFileType = sourcecode.c.h; path = MGLShape.h; sourceTree = "<group>"; };
		DAE6C3571CC31E0400DB3429 /* MGLStyle.h */ = {isa = PBXFileReference; fileEncoding = 4; lastKnownFileType = sourcecode.c.h; path = MGLStyle.h; sourceTree = "<group>"; };
		DAE6C3581CC31E0400DB3429 /* MGLTilePyramidOfflineRegion.h */ = {isa = PBXFileReference; fileEncoding = 4; lastKnownFileType = sourcecode.c.h; path = MGLTilePyramidOfflineRegion.h; sourceTree = "<group>"; };
		DAE6C3591CC31E0400DB3429 /* MGLTypes.h */ = {isa = PBXFileReference; fileEncoding = 4; lastKnownFileType = sourcecode.c.h; path = MGLTypes.h; sourceTree = "<group>"; };
		DAE6C36A1CC31E2A00DB3429 /* MGLAccountManager_Private.h */ = {isa = PBXFileReference; fileEncoding = 4; lastKnownFileType = sourcecode.c.h; path = MGLAccountManager_Private.h; sourceTree = "<group>"; };
		DAE6C36B1CC31E2A00DB3429 /* MGLAccountManager.m */ = {isa = PBXFileReference; fileEncoding = 4; lastKnownFileType = sourcecode.c.objc; path = MGLAccountManager.m; sourceTree = "<group>"; };
		DAE6C36C1CC31E2A00DB3429 /* MGLGeometry_Private.h */ = {isa = PBXFileReference; fileEncoding = 4; lastKnownFileType = sourcecode.c.h; path = MGLGeometry_Private.h; sourceTree = "<group>"; };
		DAE6C36D1CC31E2A00DB3429 /* MGLGeometry.mm */ = {isa = PBXFileReference; fileEncoding = 4; lastKnownFileType = sourcecode.cpp.objcpp; path = MGLGeometry.mm; sourceTree = "<group>"; };
		DAE6C36E1CC31E2A00DB3429 /* MGLMapCamera.mm */ = {isa = PBXFileReference; fileEncoding = 4; lastKnownFileType = sourcecode.cpp.objcpp; path = MGLMapCamera.mm; sourceTree = "<group>"; };
		DAE6C36F1CC31E2A00DB3429 /* MGLMultiPoint_Private.h */ = {isa = PBXFileReference; fileEncoding = 4; lastKnownFileType = sourcecode.c.h; path = MGLMultiPoint_Private.h; sourceTree = "<group>"; };
		DAE6C3701CC31E2A00DB3429 /* MGLMultiPoint.mm */ = {isa = PBXFileReference; fileEncoding = 4; lastKnownFileType = sourcecode.cpp.objcpp; path = MGLMultiPoint.mm; sourceTree = "<group>"; };
		DAE6C3711CC31E2A00DB3429 /* MGLOfflinePack_Private.h */ = {isa = PBXFileReference; fileEncoding = 4; lastKnownFileType = sourcecode.c.h; path = MGLOfflinePack_Private.h; sourceTree = "<group>"; };
		DAE6C3721CC31E2A00DB3429 /* MGLOfflinePack.mm */ = {isa = PBXFileReference; fileEncoding = 4; lastKnownFileType = sourcecode.cpp.objcpp; path = MGLOfflinePack.mm; sourceTree = "<group>"; };
		DAE6C3731CC31E2A00DB3429 /* MGLOfflineRegion_Private.h */ = {isa = PBXFileReference; fileEncoding = 4; lastKnownFileType = sourcecode.c.h; path = MGLOfflineRegion_Private.h; sourceTree = "<group>"; };
		DAE6C3741CC31E2A00DB3429 /* MGLOfflineStorage_Private.h */ = {isa = PBXFileReference; fileEncoding = 4; lastKnownFileType = sourcecode.c.h; path = MGLOfflineStorage_Private.h; sourceTree = "<group>"; };
		DAE6C3751CC31E2A00DB3429 /* MGLOfflineStorage.mm */ = {isa = PBXFileReference; fileEncoding = 4; lastKnownFileType = sourcecode.cpp.objcpp; path = MGLOfflineStorage.mm; sourceTree = "<group>"; };
		DAE6C3761CC31E2A00DB3429 /* MGLPointAnnotation.mm */ = {isa = PBXFileReference; fileEncoding = 4; lastKnownFileType = sourcecode.cpp.objcpp; path = MGLPointAnnotation.mm; sourceTree = "<group>"; };
		DAE6C3771CC31E2A00DB3429 /* MGLPolygon.mm */ = {isa = PBXFileReference; fileEncoding = 4; lastKnownFileType = sourcecode.cpp.objcpp; path = MGLPolygon.mm; sourceTree = "<group>"; };
		DAE6C3781CC31E2A00DB3429 /* MGLPolyline.mm */ = {isa = PBXFileReference; fileEncoding = 4; lastKnownFileType = sourcecode.cpp.objcpp; path = MGLPolyline.mm; sourceTree = "<group>"; };
		DAE6C3791CC31E2A00DB3429 /* MGLShape.mm */ = {isa = PBXFileReference; fileEncoding = 4; lastKnownFileType = sourcecode.cpp.objcpp; path = MGLShape.mm; sourceTree = "<group>"; };
		DAE6C37A1CC31E2A00DB3429 /* MGLStyle.mm */ = {isa = PBXFileReference; fileEncoding = 4; lastKnownFileType = sourcecode.cpp.objcpp; path = MGLStyle.mm; sourceTree = "<group>"; };
		DAE6C37B1CC31E2A00DB3429 /* MGLTilePyramidOfflineRegion.mm */ = {isa = PBXFileReference; fileEncoding = 4; lastKnownFileType = sourcecode.cpp.objcpp; path = MGLTilePyramidOfflineRegion.mm; sourceTree = "<group>"; };
		DAE6C37C1CC31E2A00DB3429 /* MGLTypes.m */ = {isa = PBXFileReference; fileEncoding = 4; lastKnownFileType = sourcecode.c.objc; path = MGLTypes.m; sourceTree = "<group>"; };
		DAE6C37D1CC31E2A00DB3429 /* NSBundle+MGLAdditions.h */ = {isa = PBXFileReference; fileEncoding = 4; lastKnownFileType = sourcecode.c.h; path = "NSBundle+MGLAdditions.h"; sourceTree = "<group>"; };
		DAE6C37E1CC31E2A00DB3429 /* NSBundle+MGLAdditions.m */ = {isa = PBXFileReference; fileEncoding = 4; lastKnownFileType = sourcecode.c.objc; path = "NSBundle+MGLAdditions.m"; sourceTree = "<group>"; };
		DAE6C37F1CC31E2A00DB3429 /* NSException+MGLAdditions.h */ = {isa = PBXFileReference; fileEncoding = 4; lastKnownFileType = sourcecode.c.h; path = "NSException+MGLAdditions.h"; sourceTree = "<group>"; };
		DAE6C3801CC31E2A00DB3429 /* NSProcessInfo+MGLAdditions.h */ = {isa = PBXFileReference; fileEncoding = 4; lastKnownFileType = sourcecode.c.h; path = "NSProcessInfo+MGLAdditions.h"; sourceTree = "<group>"; };
		DAE6C3811CC31E2A00DB3429 /* NSProcessInfo+MGLAdditions.m */ = {isa = PBXFileReference; fileEncoding = 4; lastKnownFileType = sourcecode.c.objc; path = "NSProcessInfo+MGLAdditions.m"; sourceTree = "<group>"; };
		DAE6C3821CC31E2A00DB3429 /* NSString+MGLAdditions.h */ = {isa = PBXFileReference; fileEncoding = 4; lastKnownFileType = sourcecode.c.h; path = "NSString+MGLAdditions.h"; sourceTree = "<group>"; };
		DAE6C3831CC31E2A00DB3429 /* NSString+MGLAdditions.m */ = {isa = PBXFileReference; fileEncoding = 4; lastKnownFileType = sourcecode.c.objc; path = "NSString+MGLAdditions.m"; sourceTree = "<group>"; };
		DAE6C39F1CC31E9400DB3429 /* MGLAnnotationImage.h */ = {isa = PBXFileReference; fileEncoding = 4; lastKnownFileType = sourcecode.c.h; path = MGLAnnotationImage.h; sourceTree = "<group>"; };
		DAE6C3A01CC31E9400DB3429 /* MGLMapView.h */ = {isa = PBXFileReference; fileEncoding = 4; lastKnownFileType = sourcecode.c.h; path = MGLMapView.h; sourceTree = "<group>"; };
		DAE6C3A11CC31E9400DB3429 /* MGLMapView+IBAdditions.h */ = {isa = PBXFileReference; fileEncoding = 4; lastKnownFileType = sourcecode.c.h; path = "MGLMapView+IBAdditions.h"; sourceTree = "<group>"; };
		DAE6C3A21CC31E9400DB3429 /* MGLMapViewDelegate.h */ = {isa = PBXFileReference; fileEncoding = 4; lastKnownFileType = sourcecode.c.h; path = MGLMapViewDelegate.h; sourceTree = "<group>"; };
		DAE6C3A71CC31EF300DB3429 /* MGLAnnotationImage.m */ = {isa = PBXFileReference; fileEncoding = 4; lastKnownFileType = sourcecode.c.objc; path = MGLAnnotationImage.m; sourceTree = "<group>"; };
		DAE6C3A81CC31EF300DB3429 /* MGLAttributionButton.h */ = {isa = PBXFileReference; fileEncoding = 4; lastKnownFileType = sourcecode.c.h; path = MGLAttributionButton.h; sourceTree = "<group>"; };
		DAE6C3A91CC31EF300DB3429 /* MGLAttributionButton.mm */ = {isa = PBXFileReference; fileEncoding = 4; lastKnownFileType = sourcecode.cpp.objcpp; path = MGLAttributionButton.mm; sourceTree = "<group>"; };
		DAE6C3AA1CC31EF300DB3429 /* MGLCompassCell.h */ = {isa = PBXFileReference; fileEncoding = 4; lastKnownFileType = sourcecode.c.h; path = MGLCompassCell.h; sourceTree = "<group>"; };
		DAE6C3AB1CC31EF300DB3429 /* MGLCompassCell.m */ = {isa = PBXFileReference; fileEncoding = 4; lastKnownFileType = sourcecode.c.objc; path = MGLCompassCell.m; sourceTree = "<group>"; };
		DAE6C3AC1CC31EF300DB3429 /* MGLMapView_Private.h */ = {isa = PBXFileReference; fileEncoding = 4; lastKnownFileType = sourcecode.c.h; path = MGLMapView_Private.h; sourceTree = "<group>"; };
		DAE6C3AD1CC31EF300DB3429 /* MGLMapView.mm */ = {isa = PBXFileReference; fileEncoding = 4; lastKnownFileType = sourcecode.cpp.objcpp; path = MGLMapView.mm; sourceTree = "<group>"; };
		DAE6C3AE1CC31EF300DB3429 /* MGLMapView+IBAdditions.mm */ = {isa = PBXFileReference; fileEncoding = 4; lastKnownFileType = sourcecode.cpp.objcpp; path = "MGLMapView+IBAdditions.mm"; sourceTree = "<group>"; };
		DAE6C3AF1CC31EF300DB3429 /* MGLOpenGLLayer.h */ = {isa = PBXFileReference; fileEncoding = 4; lastKnownFileType = sourcecode.c.h; path = MGLOpenGLLayer.h; sourceTree = "<group>"; };
		DAE6C3B01CC31EF300DB3429 /* MGLOpenGLLayer.mm */ = {isa = PBXFileReference; fileEncoding = 4; lastKnownFileType = sourcecode.cpp.objcpp; path = MGLOpenGLLayer.mm; sourceTree = "<group>"; };
		DAE6C3BB1CC31F2E00DB3429 /* default_marker.pdf */ = {isa = PBXFileReference; lastKnownFileType = image.pdf; path = default_marker.pdf; sourceTree = "<group>"; };
		DAE6C3BC1CC31F2E00DB3429 /* mapbox.pdf */ = {isa = PBXFileReference; lastKnownFileType = image.pdf; path = mapbox.pdf; sourceTree = "<group>"; };
		DAE6C3C11CC31F4500DB3429 /* Mapbox.h */ = {isa = PBXFileReference; fileEncoding = 4; lastKnownFileType = sourcecode.c.h; name = Mapbox.h; path = src/Mapbox.h; sourceTree = SOURCE_ROOT; };
		DAE6C3C61CC3499100DB3429 /* libsqlite3.tbd */ = {isa = PBXFileReference; lastKnownFileType = "sourcecode.text-based-dylib-definition"; name = libsqlite3.tbd; path = usr/lib/libsqlite3.tbd; sourceTree = SDKROOT; };
		DAE6C3C81CC34BD800DB3429 /* MGLGeometryTests.mm */ = {isa = PBXFileReference; fileEncoding = 4; lastKnownFileType = sourcecode.cpp.objcpp; name = MGLGeometryTests.mm; path = ../../darwin/test/MGLGeometryTests.mm; sourceTree = "<group>"; };
		DAE6C3C91CC34BD800DB3429 /* MGLOfflinePackTests.m */ = {isa = PBXFileReference; fileEncoding = 4; lastKnownFileType = sourcecode.c.objc; name = MGLOfflinePackTests.m; path = ../../darwin/test/MGLOfflinePackTests.m; sourceTree = "<group>"; };
		DAE6C3CA1CC34BD800DB3429 /* MGLOfflineRegionTests.m */ = {isa = PBXFileReference; fileEncoding = 4; lastKnownFileType = sourcecode.c.objc; name = MGLOfflineRegionTests.m; path = ../../darwin/test/MGLOfflineRegionTests.m; sourceTree = "<group>"; };
		DAE6C3CC1CC34BD800DB3429 /* MGLStyleTests.mm */ = {isa = PBXFileReference; fileEncoding = 4; lastKnownFileType = sourcecode.cpp.objcpp; name = MGLStyleTests.mm; path = ../../darwin/test/MGLStyleTests.mm; sourceTree = "<group>"; };
		DAE7DEC31E24549F007505A6 /* MGLNSStringAdditionsTests.m */ = {isa = PBXFileReference; fileEncoding = 4; lastKnownFileType = sourcecode.c.objc; name = MGLNSStringAdditionsTests.m; path = ../../darwin/test/MGLNSStringAdditionsTests.m; sourceTree = "<group>"; };
		DAED385D1D62CED700D7640F /* NSURL+MGLAdditions.h */ = {isa = PBXFileReference; fileEncoding = 4; lastKnownFileType = sourcecode.c.h; path = "NSURL+MGLAdditions.h"; sourceTree = "<group>"; };
		DAED385E1D62CED700D7640F /* NSURL+MGLAdditions.m */ = {isa = PBXFileReference; fileEncoding = 4; lastKnownFileType = sourcecode.c.objc; path = "NSURL+MGLAdditions.m"; sourceTree = "<group>"; };
		DAEDC4311D6033F1000224FF /* MGLAttributionInfoTests.m */ = {isa = PBXFileReference; fileEncoding = 4; lastKnownFileType = sourcecode.c.objc; name = MGLAttributionInfoTests.m; path = ../../darwin/test/MGLAttributionInfoTests.m; sourceTree = "<group>"; };
		DAEDC4361D606291000224FF /* MGLAttributionButtonTests.m */ = {isa = PBXFileReference; fileEncoding = 4; lastKnownFileType = sourcecode.c.objc; path = MGLAttributionButtonTests.m; sourceTree = "<group>"; };
		DAF0D80D1DFE0E5D00B28378 /* MGLPointCollection_Private.h */ = {isa = PBXFileReference; fileEncoding = 4; lastKnownFileType = sourcecode.c.h; path = MGLPointCollection_Private.h; sourceTree = "<group>"; };
		DAF0D8151DFE6B1800B28378 /* MGLAttributionInfo_Private.h */ = {isa = PBXFileReference; fileEncoding = 4; lastKnownFileType = sourcecode.c.h; path = MGLAttributionInfo_Private.h; sourceTree = "<group>"; };
		DAF0D81A1DFF567C00B28378 /* MGLVectorSource+MBXAdditions.h */ = {isa = PBXFileReference; fileEncoding = 4; lastKnownFileType = sourcecode.c.h; path = "MGLVectorSource+MBXAdditions.h"; sourceTree = "<group>"; };
		DAF0D81B1DFF567C00B28378 /* MGLVectorSource+MBXAdditions.m */ = {isa = PBXFileReference; fileEncoding = 4; lastKnownFileType = sourcecode.c.objc; path = "MGLVectorSource+MBXAdditions.m"; sourceTree = "<group>"; };
		DAFBD0D51E3FA969000CD6BF /* zh-Hant */ = {isa = PBXFileReference; lastKnownFileType = text.plist.strings; name = "zh-Hant"; path = "zh-Hant.lproj/Localizable.strings"; sourceTree = "<group>"; };
		DAFBD0D61E3FA983000CD6BF /* zh-Hant */ = {isa = PBXFileReference; lastKnownFileType = text.plist.strings; name = "zh-Hant"; path = "zh-Hant.lproj/Foundation.strings"; sourceTree = "<group>"; };
		DD0902AF1DB1AC6400C5BDCE /* MGLNetworkConfiguration.m */ = {isa = PBXFileReference; fileEncoding = 4; lastKnownFileType = sourcecode.c.objc; path = MGLNetworkConfiguration.m; sourceTree = "<group>"; };
		DD0902B01DB1AC6400C5BDCE /* MGLNetworkConfiguration.h */ = {isa = PBXFileReference; fileEncoding = 4; lastKnownFileType = sourcecode.c.h; path = MGLNetworkConfiguration.h; sourceTree = "<group>"; };
		DD58A4C71D822C6200E1F038 /* MGLExpressionTests.mm */ = {isa = PBXFileReference; fileEncoding = 4; lastKnownFileType = sourcecode.cpp.objcpp; name = MGLExpressionTests.mm; path = ../../darwin/test/MGLExpressionTests.mm; sourceTree = "<group>"; };
/* End PBXFileReference section */

/* Begin PBXFrameworksBuildPhase section */
		DA839E8F1CC2E3400062CAFB /* Frameworks */ = {
			isa = PBXFrameworksBuildPhase;
			buildActionMask = 2147483647;
			files = (
				DAE6C33D1CC30DB200DB3429 /* Mapbox.framework in Frameworks */,
			);
			runOnlyForDeploymentPostprocessing = 0;
		};
		DAE6C3241CC30DB200DB3429 /* Frameworks */ = {
			isa = PBXFrameworksBuildPhase;
			buildActionMask = 2147483647;
			files = (
				52BECB0A1CC5A26F009CD791 /* SystemConfiguration.framework in Frameworks */,
				5548BE781D09E718005DDE81 /* libmbgl-core.a in Frameworks */,
				558F18221D0B13B100123F46 /* libmbgl-loop.a in Frameworks */,
				DAE6C3C71CC3499100DB3429 /* libsqlite3.tbd in Frameworks */,
				55D9B4B11D005D3900C1CCE2 /* libz.tbd in Frameworks */,
			);
			runOnlyForDeploymentPostprocessing = 0;
		};
		DAE6C32E1CC30DB200DB3429 /* Frameworks */ = {
			isa = PBXFrameworksBuildPhase;
			buildActionMask = 2147483647;
			files = (
				DAA1BB4A1E2D425C00ABB750 /* libmbgl-loop.a in Frameworks */,
				DAE0DD7A1D5F015A005A6BB1 /* libmbgl-core.a in Frameworks */,
				DAE6C3321CC30DB200DB3429 /* Mapbox.framework in Frameworks */,
			);
			runOnlyForDeploymentPostprocessing = 0;
		};
/* End PBXFrameworksBuildPhase section */

/* Begin PBXGroup section */
		35136D471D42295400C20EFD /* Layers */ = {
			isa = PBXGroup;
			children = (
				DA8F25851D51C9E10010E6B5 /* MGLBackgroundStyleLayer.h */,
				DA8F25861D51C9E10010E6B5 /* MGLBackgroundStyleLayer.mm */,
				3527428B1D4C24AB00A1ECE6 /* MGLCircleStyleLayer.h */,
				3527428C1D4C24AB00A1ECE6 /* MGLCircleStyleLayer.mm */,
				35602BF81D3EA99F0050646F /* MGLFillStyleLayer.h */,
				35602BF91D3EA99F0050646F /* MGLFillStyleLayer.mm */,
				35602BFD1D3EA9B40050646F /* MGLForegroundStyleLayer.h */,
				35602BFE1D3EA9B40050646F /* MGLForegroundStyleLayer.m */,
				DA8F25891D51CA540010E6B5 /* MGLLineStyleLayer.h */,
				DA8F258A1D51CA540010E6B5 /* MGLLineStyleLayer.mm */,
				DA7262051DEEDD460043BB89 /* MGLOpenGLStyleLayer.h */,
				DA7262061DEEDD460043BB89 /* MGLOpenGLStyleLayer.mm */,
				DA8F258D1D51CA600010E6B5 /* MGLRasterStyleLayer.h */,
				DA8F258E1D51CA600010E6B5 /* MGLRasterStyleLayer.mm */,
				3538AA211D542685008EC33D /* MGLStyleLayer.h */,
				35602BFC1D3EA9B40050646F /* MGLStyleLayer_Private.h */,
				3538AA221D542685008EC33D /* MGLStyleLayer.mm */,
				DA8F25911D51CA750010E6B5 /* MGLSymbolStyleLayer.h */,
				DA8F25921D51CA750010E6B5 /* MGLSymbolStyleLayer.mm */,
				DA6408D51DA4E5DA00908C90 /* MGLVectorStyleLayer.h */,
				DA6408D61DA4E5DA00908C90 /* MGLVectorStyleLayer.m */,
			);
			name = Layers;
			sourceTree = "<group>";
		};
		352742791D4C235C00A1ECE6 /* Categories */ = {
			isa = PBXGroup;
			children = (
				DA8F25A61D51CB270010E6B5 /* NSValue+MGLStyleAttributeAdditions.h */,
				DA8F25A71D51CB270010E6B5 /* NSValue+MGLStyleAttributeAdditions.mm */,
			);
			name = Categories;
			sourceTree = "<group>";
		};
		3527427E1D4C242B00A1ECE6 /* Sources */ = {
			isa = PBXGroup;
			children = (
				88B079AF1E3794F300834FAB /* MGLComputedShapeSource.h */,
				88B079B01E3794F300834FAB /* MGLComputedShapeSource.mm */,
				352742831D4C244700A1ECE6 /* MGLRasterSource.h */,
				DA7DC9821DED647F0027472F /* MGLRasterSource_Private.h */,
				352742841D4C244700A1ECE6 /* MGLRasterSource.mm */,
				352742871D4C245800A1ECE6 /* MGLShapeSource.h */,
				88B079A81E3793E000834FAB /* MGLAbstractShapeSource_Private.h */,
				88B079A91E3793E000834FAB /* MGLAbstractShapeSource.h */,
				88B079AA1E3793E000834FAB /* MGLAbstractShapeSource.mm */,
				DA87A99B1DC9D8DD00810D09 /* MGLShapeSource_Private.h */,
				352742881D4C245800A1ECE6 /* MGLShapeSource.mm */,
				3527427F1D4C243B00A1ECE6 /* MGLSource.h */,
				DA8F25991D51CAD00010E6B5 /* MGLSource_Private.h */,
				352742801D4C243B00A1ECE6 /* MGLSource.mm */,
				DA551B7F1DB496AC0009AFAF /* MGLTileSource.h */,
				DA551B801DB496AC0009AFAF /* MGLTileSource_Private.h */,
				DA551B811DB496AC0009AFAF /* MGLTileSource.mm */,
				DA8F25951D51CAC70010E6B5 /* MGLVectorSource.h */,
				DA7DC9801DED5F5C0027472F /* MGLVectorSource_Private.h */,
				DA8F25961D51CAC70010E6B5 /* MGLVectorSource.mm */,
			);
			name = Sources;
			sourceTree = "<group>";
		};
		3527429B1D4C259500A1ECE6 /* Styling */ = {
			isa = PBXGroup;
			children = (
				1753ED3F1E53CE5200A9FD90 /* MGLConversion.h */,
				352742791D4C235C00A1ECE6 /* Categories */,
				35136D471D42295400C20EFD /* Layers */,
				3527427E1D4C242B00A1ECE6 /* Sources */,
				352742771D4C220900A1ECE6 /* MGLStyleValue.h */,
				DA8F259B1D51CB000010E6B5 /* MGLStyleValue_Private.h */,
				3527429E1D4C25BD00A1ECE6 /* MGLStyleValue.mm */,
			);
			name = Styling;
			sourceTree = "<group>";
		};
		DA839E891CC2E3400062CAFB = {
			isa = PBXGroup;
			children = (
				DA839E941CC2E3400062CAFB /* Demo App */,
				DAE6C3291CC30DB200DB3429 /* SDK */,
				DAE6C3371CC30DB200DB3429 /* SDK Tests */,
				DAE6C31E1CC308BC00DB3429 /* Frameworks */,
				DAE6C3C41CC31F7800DB3429 /* Configuration */,
				DA839E931CC2E3400062CAFB /* Products */,
			);
			sourceTree = "<group>";
		};
		DA839E931CC2E3400062CAFB /* Products */ = {
			isa = PBXGroup;
			children = (
				DA839E921CC2E3400062CAFB /* Mapbox GL.app */,
				DAE6C3281CC30DB200DB3429 /* Mapbox.framework */,
				DAE6C3311CC30DB200DB3429 /* test.xctest */,
			);
			name = Products;
			sourceTree = "<group>";
		};
		DA839E941CC2E3400062CAFB /* Demo App */ = {
			isa = PBXGroup;
			children = (
				DA839E951CC2E3400062CAFB /* AppDelegate.h */,
				DA839E961CC2E3400062CAFB /* AppDelegate.m */,
				DAE6C2E31CC3050F00DB3429 /* DroppedPinAnnotation.h */,
				DAE6C2E41CC3050F00DB3429 /* DroppedPinAnnotation.m */,
				DAB2CCE31DF632ED001B2FE1 /* LimeGreenStyleLayer.h */,
				DAB2CCE41DF632ED001B2FE1 /* LimeGreenStyleLayer.m */,
				DAE6C2E51CC3050F00DB3429 /* LocationCoordinate2DTransformer.h */,
				DAE6C2E61CC3050F00DB3429 /* LocationCoordinate2DTransformer.m */,
				DA839E9B1CC2E3400062CAFB /* MapDocument.h */,
				DA839E9C1CC2E3400062CAFB /* MapDocument.m */,
				DA839E9E1CC2E3400062CAFB /* MapDocument.xib */,
				DACB0C371E18DFFD005DDBEA /* MGLStyle+MBXAdditions.h */,
				DACB0C381E18DFFD005DDBEA /* MGLStyle+MBXAdditions.m */,
				DAF0D81A1DFF567C00B28378 /* MGLVectorSource+MBXAdditions.h */,
				DAF0D81B1DFF567C00B28378 /* MGLVectorSource+MBXAdditions.m */,
				DAE6C2E91CC3050F00DB3429 /* OfflinePackNameValueTransformer.h */,
				DAE6C2EA1CC3050F00DB3429 /* OfflinePackNameValueTransformer.m */,
				DAA48EFB1D6A4731006A7E36 /* StyleLayerIconTransformer.h */,
				DAA48EFC1D6A4731006A7E36 /* StyleLayerIconTransformer.m */,
				DAE6C2EB1CC3050F00DB3429 /* TimeIntervalTransformer.h */,
				DAE6C2EC1CC3050F00DB3429 /* TimeIntervalTransformer.m */,
				DA839EA11CC2E3400062CAFB /* Assets.xcassets */,
				DA839EA31CC2E3400062CAFB /* MainMenu.xib */,
				358EB3AE1D61F0DB00E46D9C /* amsterdam.geojson */,
				DA5589761D320C41006B7F64 /* wms.json */,
				DAE6C2E11CC304F900DB3429 /* Credits.rtf */,
				DA839EA61CC2E3400062CAFB /* Info.plist */,
				96E027331E57C9A7004B8E66 /* Localizable.strings */,
				DA839E981CC2E3400062CAFB /* Supporting Files */,
			);
			name = "Demo App";
			path = app;
			sourceTree = "<group>";
		};
		DA839E981CC2E3400062CAFB /* Supporting Files */ = {
			isa = PBXGroup;
			children = (
				DA839E991CC2E3400062CAFB /* main.m */,
			);
			name = "Supporting Files";
			sourceTree = "<group>";
		};
		DA87A99A1DC9D88800810D09 /* Sources */ = {
			isa = PBXGroup;
			children = (
				DA87A9961DC9D88400810D09 /* MGLShapeSourceTests.mm */,
				DA87A9971DC9D88400810D09 /* MGLTileSetTests.mm */,
			);
			name = Sources;
			sourceTree = "<group>";
		};
		DA8933A81CCD28D100E68420 /* Kit Resources */ = {
			isa = PBXGroup;
			children = (
				DA8933AB1CCD290700E68420 /* Localizable.strings */,
				DAE6C3BB1CC31F2E00DB3429 /* default_marker.pdf */,
				DAE6C3BC1CC31F2E00DB3429 /* mapbox.pdf */,
				DA8933A71CCD287300E68420 /* MGLAnnotationCallout.xib */,
			);
			name = "Kit Resources";
			sourceTree = "<group>";
		};
		DA8933B21CCD2C0700E68420 /* Foundation Resources */ = {
			isa = PBXGroup;
			children = (
				DA8933B31CCD2C2500E68420 /* Foundation.strings */,
				DA8933B61CCD2C2D00E68420 /* Foundation.stringsdict */,
			);
			name = "Foundation Resources";
			path = ../../darwin/resources;
			sourceTree = "<group>";
		};
		DA8F257C1D51C5F40010E6B5 /* Layers */ = {
			isa = PBXGroup;
			children = (
				40E1601A1DF216E6005EA6D9 /* MGLStyleLayerTests.h */,
				40E1601B1DF216E6005EA6D9 /* MGLStyleLayerTests.m */,
				DA2207BA1DC076930002F84D /* test-Bridging-Header.h */,
				DA8F25741D51C5F40010E6B5 /* MGLFillStyleLayerTests.mm */,
				DA8F25751D51C5F40010E6B5 /* MGLRasterStyleLayerTests.mm */,
				DA8F25761D51C5F40010E6B5 /* MGLSymbolStyleLayerTests.mm */,
				DA8F25771D51C5F40010E6B5 /* MGLLineStyleLayerTests.mm */,
				DA8F25781D51C5F40010E6B5 /* MGLCircleStyleLayerTests.mm */,
				DA8F25791D51C5F40010E6B5 /* MGLBackgroundStyleLayerTests.mm */,
			);
			name = Layers;
			sourceTree = "<group>";
		};
		DA8F257D1D51C5F40010E6B5 /* Styling */ = {
			isa = PBXGroup;
			children = (
				DA8F257C1D51C5F40010E6B5 /* Layers */,
				DA87A99A1DC9D88800810D09 /* Sources */,
				353722EB1DF850ED004D2F3F /* MGLStyleValueTests.h */,
				3599A3E71DF70E2000E77FB2 /* MGLStyleValueTests.m */,
				DA2207BB1DC076940002F84D /* MGLStyleValueTests.swift */,
			);
			name = Styling;
			path = ../../darwin/test;
			sourceTree = "<group>";
		};
		DA8F25B81D51D2280010E6B5 /* Foundation Templates */ = {
			isa = PBXGroup;
			children = (
				DA8F25B61D51D2240010E6B5 /* MGLStyleLayer.h.ejs */,
				DA8F25B71D51D2240010E6B5 /* MGLStyleLayer.mm.ejs */,
				DA8F25B51D51D2240010E6B5 /* MGLStyleLayerTests.mm.ejs */,
			);
			name = "Foundation Templates";
			path = ../../darwin/src;
			sourceTree = "<group>";
		};
		DA90B12C1DB43B180073CF55 /* Categories */ = {
			isa = PBXGroup;
			children = (
				355BA4EB1D41633E00CCC6D5 /* NSColor+MGLAdditions.h */,
				355BA4EC1D41633E00CCC6D5 /* NSColor+MGLAdditions.mm */,
				405C03961DB0004E001AC280 /* NSImage+MGLAdditions.h */,
				405C03971DB0004E001AC280 /* NSImage+MGLAdditions.mm */,
			);
			name = Categories;
			sourceTree = "<group>";
		};
		DAD1657C1CF4CE6B001FF4B9 /* Formatters */ = {
			isa = PBXGroup;
			children = (
				DA35A2BD1CCA9B1A00E826B2 /* MGLClockDirectionFormatter.h */,
				DA35A2BE1CCA9B1A00E826B2 /* MGLClockDirectionFormatter.m */,
				DA35A2AB1CCA091800E826B2 /* MGLCompassDirectionFormatter.h */,
				DA35A2AC1CCA091800E826B2 /* MGLCompassDirectionFormatter.m */,
				DA35A2A31CC9EB1A00E826B2 /* MGLCoordinateFormatter.h */,
				DA35A2A51CC9EB2700E826B2 /* MGLCoordinateFormatter.m */,
				35C6DF821E214C0400ACA483 /* MGLDistanceFormatter.h */,
				35C6DF831E214C0400ACA483 /* MGLDistanceFormatter.m */,
			);
			name = Formatters;
			sourceTree = "<group>";
		};
		DAD1657D1CF4CECB001FF4B9 /* Geometry */ = {
			isa = PBXGroup;
			children = (
				DAE6C34B1CC31E0400DB3429 /* MGLAnnotation.h */,
				DACC22121CF3D3E200D220D9 /* MGLFeature.h */,
				DACC22171CF3D4F700D220D9 /* MGLFeature_Private.h */,
				DACC22131CF3D3E200D220D9 /* MGLFeature.mm */,
				DAE6C34C1CC31E0400DB3429 /* MGLGeometry.h */,
				DAE6C36C1CC31E2A00DB3429 /* MGLGeometry_Private.h */,
				DAE6C36D1CC31E2A00DB3429 /* MGLGeometry.mm */,
				DAE6C34E1CC31E0400DB3429 /* MGLMultiPoint.h */,
				DAE6C36F1CC31E2A00DB3429 /* MGLMultiPoint_Private.h */,
				DAE6C3701CC31E2A00DB3429 /* MGLMultiPoint.mm */,
				DAE6C3521CC31E0400DB3429 /* MGLOverlay.h */,
				DAE6C3531CC31E0400DB3429 /* MGLPointAnnotation.h */,
				DAE6C3761CC31E2A00DB3429 /* MGLPointAnnotation.mm */,
				4049C2A11DB6CE7800B3F799 /* MGLPointCollection.h */,
				DAF0D80D1DFE0E5D00B28378 /* MGLPointCollection_Private.h */,
				4049C2A71DB6D09B00B3F799 /* MGLPointCollection.mm */,
				DAE6C3541CC31E0400DB3429 /* MGLPolygon.h */,
				DAE6C3771CC31E2A00DB3429 /* MGLPolygon.mm */,
				DAE6C3551CC31E0400DB3429 /* MGLPolyline.h */,
				DAE6C3781CC31E2A00DB3429 /* MGLPolyline.mm */,
				DAE6C3561CC31E0400DB3429 /* MGLShape.h */,
				408AA85A1DAEECF100022900 /* MGLShape_Private.h */,
				DAE6C3791CC31E2A00DB3429 /* MGLShape.mm */,
				DAD165721CF4CD7A001FF4B9 /* MGLShapeCollection.h */,
				DAD165731CF4CD7A001FF4B9 /* MGLShapeCollection.mm */,
			);
			name = Geometry;
			sourceTree = "<group>";
		};
		DAD1657E1CF4CF04001FF4B9 /* Offline Maps */ = {
			isa = PBXGroup;
			children = (
				DAE6C34F1CC31E0400DB3429 /* MGLOfflinePack.h */,
				DAE6C3711CC31E2A00DB3429 /* MGLOfflinePack_Private.h */,
				DAE6C3721CC31E2A00DB3429 /* MGLOfflinePack.mm */,
				DAE6C3501CC31E0400DB3429 /* MGLOfflineRegion.h */,
				DAE6C3731CC31E2A00DB3429 /* MGLOfflineRegion_Private.h */,
				DAE6C3511CC31E0400DB3429 /* MGLOfflineStorage.h */,
				DAE6C3741CC31E2A00DB3429 /* MGLOfflineStorage_Private.h */,
				DAE6C3751CC31E2A00DB3429 /* MGLOfflineStorage.mm */,
				DAE6C3581CC31E0400DB3429 /* MGLTilePyramidOfflineRegion.h */,
				DAE6C37B1CC31E2A00DB3429 /* MGLTilePyramidOfflineRegion.mm */,
			);
			name = "Offline Maps";
			sourceTree = "<group>";
		};
		DAD1657F1CF4CF50001FF4B9 /* Categories */ = {
			isa = PBXGroup;
			children = (
				408AA8601DAEED3300022900 /* MGLPolygon+MGLAdditions.h */,
				408AA85C1DAEED3300022900 /* MGLPolygon+MGLAdditions.m */,
				408AA8611DAEED3300022900 /* MGLPolyline+MGLAdditions.h */,
				408AA85D1DAEED3300022900 /* MGLPolyline+MGLAdditions.m */,
				40B77E431DB11BB0003DA2FE /* NSArray+MGLAdditions.h */,
				40B77E421DB11BB0003DA2FE /* NSArray+MGLAdditions.mm */,
				DAE6C37D1CC31E2A00DB3429 /* NSBundle+MGLAdditions.h */,
				DAE6C37E1CC31E2A00DB3429 /* NSBundle+MGLAdditions.m */,
				359819571E02F611008FC139 /* NSCoder+MGLAdditions.h */,
				359819581E02F611008FC139 /* NSCoder+MGLAdditions.mm */,
				35C5D8431D6DD66D00E95907 /* NSComparisonPredicate+MGLAdditions.h */,
				35C5D8441D6DD66D00E95907 /* NSComparisonPredicate+MGLAdditions.mm */,
				35C5D8451D6DD66D00E95907 /* NSCompoundPredicate+MGLAdditions.h */,
				35C5D8461D6DD66D00E95907 /* NSCompoundPredicate+MGLAdditions.mm */,
				35D65C581D65AD5500722C23 /* NSDate+MGLAdditions.h */,
				35D65C591D65AD5500722C23 /* NSDate+MGLAdditions.mm */,
				408AA85F1DAEED3300022900 /* NSDictionary+MGLAdditions.h */,
				408AA85E1DAEED3300022900 /* NSDictionary+MGLAdditions.mm */,
				DAE6C37F1CC31E2A00DB3429 /* NSException+MGLAdditions.h */,
				3508EC621D749D39009B0EE4 /* NSExpression+MGLAdditions.h */,
				3508EC631D749D39009B0EE4 /* NSExpression+MGLAdditions.mm */,
				352903991D6C63B80002C7DF /* NSPredicate+MGLAdditions.h */,
				3529039A1D6C63B80002C7DF /* NSPredicate+MGLAdditions.mm */,
				DAE6C3801CC31E2A00DB3429 /* NSProcessInfo+MGLAdditions.h */,
				DAE6C3811CC31E2A00DB3429 /* NSProcessInfo+MGLAdditions.m */,
				DAE6C3821CC31E2A00DB3429 /* NSString+MGLAdditions.h */,
				DAE6C3831CC31E2A00DB3429 /* NSString+MGLAdditions.m */,
				DAED385D1D62CED700D7640F /* NSURL+MGLAdditions.h */,
				DAED385E1D62CED700D7640F /* NSURL+MGLAdditions.m */,
				DA35A2CD1CCAAED300E826B2 /* NSValue+MGLAdditions.h */,
				DA35A2CE1CCAAED300E826B2 /* NSValue+MGLAdditions.m */,
			);
			name = Categories;
			sourceTree = "<group>";
		};
		DAE6C31E1CC308BC00DB3429 /* Frameworks */ = {
			isa = PBXGroup;
			children = (
				DAA1BB491E2D425C00ABB750 /* libmbgl-loop.a */,
				558F18211D0B13B000123F46 /* libmbgl-loop.a */,
				5548BE7B1D0ACBBD005DDE81 /* libmbgl-loop-darwin.a */,
				5548BE791D0ACBB2005DDE81 /* libmbgl-loop-darwin.a */,
				55D9B4B01D005D3900C1CCE2 /* libz.tbd */,
				52BECB091CC5A26F009CD791 /* SystemConfiguration.framework */,
				DAE6C3451CC31D1200DB3429 /* libmbgl-core.a */,
				DAE6C3461CC31D1200DB3429 /* libmbgl-platform-macos.a */,
				DAE6C3C61CC3499100DB3429 /* libsqlite3.tbd */,
			);
			name = Frameworks;
			sourceTree = "<group>";
		};
		DAE6C3291CC30DB200DB3429 /* SDK */ = {
			isa = PBXGroup;
			children = (
				DAE6C3C11CC31F4500DB3429 /* Mapbox.h */,
				DAE6C3491CC31DF500DB3429 /* Foundation */,
				DA8F25B81D51D2280010E6B5 /* Foundation Templates */,
				DA8933B21CCD2C0700E68420 /* Foundation Resources */,
				DAE6C39E1CC31E7C00DB3429 /* Kit */,
				DA8933A81CCD28D100E68420 /* Kit Resources */,
				DAE6C32C1CC30DB200DB3429 /* Info.plist */,
			);
			name = SDK;
			path = sdk;
			sourceTree = "<group>";
		};
		DAE6C3371CC30DB200DB3429 /* SDK Tests */ = {
			isa = PBXGroup;
			children = (
				DA8F257D1D51C5F40010E6B5 /* Styling */,
				DAEDC4311D6033F1000224FF /* MGLAttributionInfoTests.m */,
				DAEDC4361D606291000224FF /* MGLAttributionButtonTests.m */,
				DA35A2C11CCA9F4A00E826B2 /* MGLClockDirectionFormatterTests.m */,
				3526EABC1DF9B19800006B43 /* MGLCodingTests.m */,
				DA35A2B51CCA14D700E826B2 /* MGLCompassDirectionFormatterTests.m */,
				DA35A2A71CC9F41600E826B2 /* MGLCoordinateFormatterTests.m */,
				DA2987591E1A4290002299F5 /* MGLDocumentationExampleTests.swift */,
				DD58A4C71D822C6200E1F038 /* MGLExpressionTests.mm */,
				35C6DF861E214C1800ACA483 /* MGLDistanceFormatterTests.m */,
				DA0CD58D1CF56F5800A5F5A5 /* MGLFeatureTests.mm */,
				DAE6C3C81CC34BD800DB3429 /* MGLGeometryTests.mm */,
				DAE7DEC31E24549F007505A6 /* MGLNSStringAdditionsTests.m */,
				DAE6C3C91CC34BD800DB3429 /* MGLOfflinePackTests.m */,
				DAE6C3CA1CC34BD800DB3429 /* MGLOfflineRegionTests.m */,
				55E2AD101E5B0A6900E8C587 /* MGLOfflineStorageTests.mm */,
				35C5D84B1D6DD75B00E95907 /* MGLPredicateTests.mm */,
				DAE6C3CC1CC34BD800DB3429 /* MGLStyleTests.mm */,
				556660D51E1D07E400E2C41B /* MGLVersionNumber.m */,
				DAE6C33A1CC30DB200DB3429 /* Info.plist */,
				DA2784FD1DF03060001D5B8D /* Media.xcassets */,
				DA35D0891E1A631B007DED41 /* one-liner.json */,
			);
			name = "SDK Tests";
			path = test;
			sourceTree = "<group>";
		};
		DAE6C3491CC31DF500DB3429 /* Foundation */ = {
			isa = PBXGroup;
			children = (
				3527429B1D4C259500A1ECE6 /* Styling */,
				DAD1657F1CF4CF50001FF4B9 /* Categories */,
				DAD1657C1CF4CE6B001FF4B9 /* Formatters */,
				DAD1657D1CF4CECB001FF4B9 /* Geometry */,
				DAD1657E1CF4CF04001FF4B9 /* Offline Maps */,
				DAE6C34A1CC31E0400DB3429 /* MGLAccountManager.h */,
				DAE6C36A1CC31E2A00DB3429 /* MGLAccountManager_Private.h */,
				DAE6C36B1CC31E2A00DB3429 /* MGLAccountManager.m */,
				DA00FC881D5EEAC3009AABC8 /* MGLAttributionInfo.h */,
				DAF0D8151DFE6B1800B28378 /* MGLAttributionInfo_Private.h */,
				DA00FC891D5EEAC3009AABC8 /* MGLAttributionInfo.mm */,
				556660C51E1BEA0100E2C41B /* MGLFoundation.h */,
				558DE7A41E56161C00C7916D /* MGLFoundation_Private.h */,
				558DE7A51E56161C00C7916D /* MGLFoundation.mm */,
				DAE6C34D1CC31E0400DB3429 /* MGLMapCamera.h */,
				DAE6C36E1CC31E2A00DB3429 /* MGLMapCamera.mm */,
				DD0902B01DB1AC6400C5BDCE /* MGLNetworkConfiguration.h */,
				DD0902AF1DB1AC6400C5BDCE /* MGLNetworkConfiguration.m */,
				DAE6C3571CC31E0400DB3429 /* MGLStyle.h */,
				3537CA731D3F93A600380318 /* MGLStyle_Private.h */,
				DAE6C37A1CC31E2A00DB3429 /* MGLStyle.mm */,
				DAE6C3591CC31E0400DB3429 /* MGLTypes.h */,
				DAE6C37C1CC31E2A00DB3429 /* MGLTypes.m */,
				DA87A99F1DC9DC6200810D09 /* MGLValueEvaluator.h */,
			);
			name = Foundation;
			path = ../darwin/src;
			sourceTree = SOURCE_ROOT;
		};
		DAE6C39E1CC31E7C00DB3429 /* Kit */ = {
			isa = PBXGroup;
			children = (
				DA90B12C1DB43B180073CF55 /* Categories */,
				DAE6C39F1CC31E9400DB3429 /* MGLAnnotationImage.h */,
				DAC2ABC41CC6D343006D18C4 /* MGLAnnotationImage_Private.h */,
				DAE6C3A71CC31EF300DB3429 /* MGLAnnotationImage.m */,
				DAE6C3A81CC31EF300DB3429 /* MGLAttributionButton.h */,
				DAE6C3A91CC31EF300DB3429 /* MGLAttributionButton.mm */,
				DAE6C3AA1CC31EF300DB3429 /* MGLCompassCell.h */,
				DAE6C3AB1CC31EF300DB3429 /* MGLCompassCell.m */,
				DAE6C3A01CC31E9400DB3429 /* MGLMapView.h */,
				DAE6C3AC1CC31EF300DB3429 /* MGLMapView_Private.h */,
				DAE6C3AD1CC31EF300DB3429 /* MGLMapView.mm */,
				DAE6C3A11CC31E9400DB3429 /* MGLMapView+IBAdditions.h */,
				DAE6C3AE1CC31EF300DB3429 /* MGLMapView+IBAdditions.mm */,
				DAE6C3A21CC31E9400DB3429 /* MGLMapViewDelegate.h */,
				DAE6C3AF1CC31EF300DB3429 /* MGLOpenGLLayer.h */,
				DAE6C3B01CC31EF300DB3429 /* MGLOpenGLLayer.mm */,
			);
			name = Kit;
			path = src;
			sourceTree = SOURCE_ROOT;
		};
		DAE6C3C41CC31F7800DB3429 /* Configuration */ = {
			isa = PBXGroup;
			children = (
				55FE0E8D1D100A0900FD240B /* config.xcconfig */,
			);
			name = Configuration;
			sourceTree = "<group>";
		};
/* End PBXGroup section */

/* Begin PBXHeadersBuildPhase section */
		DAE6C3251CC30DB200DB3429 /* Headers */ = {
			isa = PBXHeadersBuildPhase;
			buildActionMask = 2147483647;
			files = (
				556660C61E1BEA0100E2C41B /* MGLFoundation.h in Headers */,
				DA8F258F1D51CA600010E6B5 /* MGLRasterStyleLayer.h in Headers */,
				3508EC641D749D39009B0EE4 /* NSExpression+MGLAdditions.h in Headers */,
				DAE6C38D1CC31E2A00DB3429 /* MGLOfflineRegion_Private.h in Headers */,
				DA7DC9831DED647F0027472F /* MGLRasterSource_Private.h in Headers */,
				1753ED401E53CE6100A9FD90 /* MGLConversion.h in Headers */,
				408AA8651DAEEE3400022900 /* MGLPolygon+MGLAdditions.h in Headers */,
				DA8F259C1D51CB000010E6B5 /* MGLStyleValue_Private.h in Headers */,
				DAE6C35B1CC31E0400DB3429 /* MGLAnnotation.h in Headers */,
				DAE6C3B61CC31EF300DB3429 /* MGLMapView_Private.h in Headers */,
				3527428D1D4C24AB00A1ECE6 /* MGLCircleStyleLayer.h in Headers */,
				DA00FC8A1D5EEAC3009AABC8 /* MGLAttributionInfo.h in Headers */,
				DAE6C3B21CC31EF300DB3429 /* MGLAttributionButton.h in Headers */,
				40B77E451DB11BC9003DA2FE /* NSArray+MGLAdditions.h in Headers */,
				35C5D8471D6DD66D00E95907 /* NSComparisonPredicate+MGLAdditions.h in Headers */,
				DAE6C3A31CC31E9400DB3429 /* MGLAnnotationImage.h in Headers */,
				DAE6C3A41CC31E9400DB3429 /* MGLMapView.h in Headers */,
				88B079AE1E37943900834FAB /* MGLAbstractShapeSource_Private.h in Headers */,
				355BA4ED1D41633E00CCC6D5 /* NSColor+MGLAdditions.h in Headers */,
				DAE6C3611CC31E0400DB3429 /* MGLOfflineStorage.h in Headers */,
				352742781D4C220900A1ECE6 /* MGLStyleValue.h in Headers */,
				DAE6C35E1CC31E0400DB3429 /* MGLMultiPoint.h in Headers */,
				35602BFF1D3EA9B40050646F /* MGLStyleLayer_Private.h in Headers */,
				DAF0D8161DFE6B1800B28378 /* MGLAttributionInfo_Private.h in Headers */,
				DAE6C3971CC31E2A00DB3429 /* NSBundle+MGLAdditions.h in Headers */,
				DAED385F1D62CED700D7640F /* NSURL+MGLAdditions.h in Headers */,
				DAD165741CF4CD7A001FF4B9 /* MGLShapeCollection.h in Headers */,
				DAE6C3631CC31E0400DB3429 /* MGLPointAnnotation.h in Headers */,
				DAC2ABC51CC6D343006D18C4 /* MGLAnnotationImage_Private.h in Headers */,
				DAE6C35F1CC31E0400DB3429 /* MGLOfflinePack.h in Headers */,
				DAE6C39C1CC31E2A00DB3429 /* NSString+MGLAdditions.h in Headers */,
				3529039B1D6C63B80002C7DF /* NSPredicate+MGLAdditions.h in Headers */,
				DA8F25971D51CAC70010E6B5 /* MGLVectorSource.h in Headers */,
				DA7DC9811DED5F5C0027472F /* MGLVectorSource_Private.h in Headers */,
				DAE6C3861CC31E2A00DB3429 /* MGLGeometry_Private.h in Headers */,
				DAE6C3841CC31E2A00DB3429 /* MGLAccountManager_Private.h in Headers */,
				DAE6C3691CC31E0400DB3429 /* MGLTypes.h in Headers */,
				DAE6C3991CC31E2A00DB3429 /* NSException+MGLAdditions.h in Headers */,
				DA8F25871D51C9E10010E6B5 /* MGLBackgroundStyleLayer.h in Headers */,
				4049C2A51DB6CE7F00B3F799 /* MGLPointCollection.h in Headers */,
				30E5781B1DAA857E0050F07E /* NSImage+MGLAdditions.h in Headers */,
				DAE6C3661CC31E0400DB3429 /* MGLShape.h in Headers */,
				DA551B831DB496AC0009AFAF /* MGLTileSource_Private.h in Headers */,
				DA7262071DEEDD460043BB89 /* MGLOpenGLStyleLayer.h in Headers */,
				352742811D4C243B00A1ECE6 /* MGLSource.h in Headers */,
				DAE6C3C21CC31F4500DB3429 /* Mapbox.h in Headers */,
				DAE6C3641CC31E0400DB3429 /* MGLPolygon.h in Headers */,
				DA35A2BF1CCA9B1A00E826B2 /* MGLClockDirectionFormatter.h in Headers */,
				35602BFA1D3EA99F0050646F /* MGLFillStyleLayer.h in Headers */,
				DA35A2A41CC9EB1A00E826B2 /* MGLCoordinateFormatter.h in Headers */,
				35C5D8491D6DD66D00E95907 /* NSCompoundPredicate+MGLAdditions.h in Headers */,
				DD0902B31DB1AC6400C5BDCE /* MGLNetworkConfiguration.h in Headers */,
				DAE6C3621CC31E0400DB3429 /* MGLOverlay.h in Headers */,
				DAE6C3651CC31E0400DB3429 /* MGLPolyline.h in Headers */,
				DAE6C39A1CC31E2A00DB3429 /* NSProcessInfo+MGLAdditions.h in Headers */,
				DA8F258B1D51CA540010E6B5 /* MGLLineStyleLayer.h in Headers */,
				35C6DF841E214C0400ACA483 /* MGLDistanceFormatter.h in Headers */,
				DA8F25B21D51CB270010E6B5 /* NSValue+MGLStyleAttributeAdditions.h in Headers */,
				359819591E02F611008FC139 /* NSCoder+MGLAdditions.h in Headers */,
				DAE6C38E1CC31E2A00DB3429 /* MGLOfflineStorage_Private.h in Headers */,
				408AA8661DAEEE3600022900 /* MGLPolyline+MGLAdditions.h in Headers */,
				DA87A9A01DC9DC6200810D09 /* MGLValueEvaluator.h in Headers */,
				DAE6C3601CC31E0400DB3429 /* MGLOfflineRegion.h in Headers */,
				DAE6C3681CC31E0400DB3429 /* MGLTilePyramidOfflineRegion.h in Headers */,
				DA35A2CF1CCAAED300E826B2 /* NSValue+MGLAdditions.h in Headers */,
				DAE6C3A61CC31E9400DB3429 /* MGLMapViewDelegate.h in Headers */,
				DAE6C38B1CC31E2A00DB3429 /* MGLOfflinePack_Private.h in Headers */,
<<<<<<< HEAD
				88B079B21E37957000834FAB /* MGLComputedShapeSource.h in Headers */,
=======
				558DE7A61E56161C00C7916D /* MGLFoundation_Private.h in Headers */,
>>>>>>> f28d75dc
				DACC22141CF3D3E200D220D9 /* MGLFeature.h in Headers */,
				3538AA231D542685008EC33D /* MGLStyleLayer.h in Headers */,
				DAE6C35C1CC31E0400DB3429 /* MGLGeometry.h in Headers */,
				DAE6C35A1CC31E0400DB3429 /* MGLAccountManager.h in Headers */,
				DA551B821DB496AC0009AFAF /* MGLTileSource.h in Headers */,
				35602C001D3EA9B40050646F /* MGLForegroundStyleLayer.h in Headers */,
				DAE6C35D1CC31E0400DB3429 /* MGLMapCamera.h in Headers */,
				DAE6C3B41CC31EF300DB3429 /* MGLCompassCell.h in Headers */,
				DA87A99C1DC9D8DD00810D09 /* MGLShapeSource_Private.h in Headers */,
				3537CA741D3F93A600380318 /* MGLStyle_Private.h in Headers */,
				DA8F259A1D51CAD00010E6B5 /* MGLSource_Private.h in Headers */,
				DA8F25931D51CA750010E6B5 /* MGLSymbolStyleLayer.h in Headers */,
				DAE6C3B91CC31EF300DB3429 /* MGLOpenGLLayer.h in Headers */,
				DAF0D80E1DFE0E5D00B28378 /* MGLPointCollection_Private.h in Headers */,
				35D65C5A1D65AD5500722C23 /* NSDate+MGLAdditions.h in Headers */,
				DAE6C3891CC31E2A00DB3429 /* MGLMultiPoint_Private.h in Headers */,
				DAE6C3A51CC31E9400DB3429 /* MGLMapView+IBAdditions.h in Headers */,
				DA35A2AD1CCA091800E826B2 /* MGLCompassDirectionFormatter.h in Headers */,
				88B079AD1E37942700834FAB /* MGLAbstractShapeSource.h in Headers */,
				352742851D4C244700A1ECE6 /* MGLRasterSource.h in Headers */,
				408AA85B1DAEECFE00022900 /* MGLShape_Private.h in Headers */,
				DACC22181CF3D4F700D220D9 /* MGLFeature_Private.h in Headers */,
				DA6408D71DA4E5DA00908C90 /* MGLVectorStyleLayer.h in Headers */,
				352742891D4C245800A1ECE6 /* MGLShapeSource.h in Headers */,
				408AA8671DAEEE3900022900 /* NSDictionary+MGLAdditions.h in Headers */,
				DAE6C3671CC31E0400DB3429 /* MGLStyle.h in Headers */,
			);
			runOnlyForDeploymentPostprocessing = 0;
		};
/* End PBXHeadersBuildPhase section */

/* Begin PBXLegacyTarget section */
		DAAA17961CE13BAE00731EFE /* docs */ = {
			isa = PBXLegacyTarget;
			buildArgumentsString = "xdocument OUTPUT=build/macos/pkg/documentation";
			buildConfigurationList = DAAA17991CE13BAE00731EFE /* Build configuration list for PBXLegacyTarget "docs" */;
			buildPhases = (
			);
			buildToolPath = /usr/bin/make;
			buildWorkingDirectory = ../../;
			dependencies = (
			);
			name = docs;
			passBuildSettingsInEnvironment = 1;
			productName = docs;
		};
/* End PBXLegacyTarget section */

/* Begin PBXNativeTarget section */
		DA839E911CC2E3400062CAFB /* macosapp */ = {
			isa = PBXNativeTarget;
			buildConfigurationList = DA839EA91CC2E3400062CAFB /* Build configuration list for PBXNativeTarget "macosapp" */;
			buildPhases = (
				DA839E8E1CC2E3400062CAFB /* Sources */,
				DA839E8F1CC2E3400062CAFB /* Frameworks */,
				DA839E901CC2E3400062CAFB /* Resources */,
				DAE6C3221CC30B3C00DB3429 /* Embed Frameworks */,
			);
			buildRules = (
			);
			dependencies = (
				DAE6C33C1CC30DB200DB3429 /* PBXTargetDependency */,
			);
			name = macosapp;
			productName = macosapp;
			productReference = DA839E921CC2E3400062CAFB /* Mapbox GL.app */;
			productType = "com.apple.product-type.application";
		};
		DAE6C3271CC30DB200DB3429 /* dynamic */ = {
			isa = PBXNativeTarget;
			buildConfigurationList = DAE6C3431CC30DB200DB3429 /* Build configuration list for PBXNativeTarget "dynamic" */;
			buildPhases = (
				DAE6C3231CC30DB200DB3429 /* Sources */,
				DAE6C3241CC30DB200DB3429 /* Frameworks */,
				DAE6C3251CC30DB200DB3429 /* Headers */,
				DAE6C3261CC30DB200DB3429 /* Resources */,
			);
			buildRules = (
			);
			dependencies = (
			);
			name = dynamic;
			productName = dynamic;
			productReference = DAE6C3281CC30DB200DB3429 /* Mapbox.framework */;
			productType = "com.apple.product-type.framework";
		};
		DAE6C3301CC30DB200DB3429 /* test */ = {
			isa = PBXNativeTarget;
			buildConfigurationList = DAE6C3441CC30DB200DB3429 /* Build configuration list for PBXNativeTarget "test" */;
			buildPhases = (
				DAE6C32D1CC30DB200DB3429 /* Sources */,
				DAE6C32E1CC30DB200DB3429 /* Frameworks */,
				DAE6C32F1CC30DB200DB3429 /* Resources */,
			);
			buildRules = (
			);
			dependencies = (
				DAE6C3341CC30DB200DB3429 /* PBXTargetDependency */,
			);
			name = test;
			productName = dynamicTests;
			productReference = DAE6C3311CC30DB200DB3429 /* test.xctest */;
			productType = "com.apple.product-type.bundle.unit-test";
		};
/* End PBXNativeTarget section */

/* Begin PBXProject section */
		DA839E8A1CC2E3400062CAFB /* Project object */ = {
			isa = PBXProject;
			attributes = {
				CLASSPREFIX = MBX;
				LastUpgradeCheck = 0800;
				ORGANIZATIONNAME = Mapbox;
				TargetAttributes = {
					DA839E911CC2E3400062CAFB = {
						CreatedOnToolsVersion = 7.3;
					};
					DAAA17961CE13BAE00731EFE = {
						CreatedOnToolsVersion = 7.3.1;
					};
					DAE6C3271CC30DB200DB3429 = {
						CreatedOnToolsVersion = 7.3;
					};
					DAE6C3301CC30DB200DB3429 = {
						CreatedOnToolsVersion = 7.3;
						LastSwiftMigration = 0800;
					};
				};
			};
			buildConfigurationList = DA839E8D1CC2E3400062CAFB /* Build configuration list for PBXProject "macos" */;
			compatibilityVersion = "Xcode 3.2";
			developmentRegion = English;
			hasScannedForEncodings = 0;
			knownRegions = (
				en,
				Base,
				"zh-Hans",
				"zh-Hant",
				de,
				fr,
				ja,
				sv,
				vi,
				"pt-BR",
				es,
				pl,
				uk,
				lt,
			);
			mainGroup = DA839E891CC2E3400062CAFB;
			productRefGroup = DA839E931CC2E3400062CAFB /* Products */;
			projectDirPath = "";
			projectRoot = "";
			targets = (
				DA839E911CC2E3400062CAFB /* macosapp */,
				DAE6C3271CC30DB200DB3429 /* dynamic */,
				DAE6C3301CC30DB200DB3429 /* test */,
				DAAA17961CE13BAE00731EFE /* docs */,
			);
		};
/* End PBXProject section */

/* Begin PBXResourcesBuildPhase section */
		DA839E901CC2E3400062CAFB /* Resources */ = {
			isa = PBXResourcesBuildPhase;
			buildActionMask = 2147483647;
			files = (
				DA839EA21CC2E3400062CAFB /* Assets.xcassets in Resources */,
				DA839EA01CC2E3400062CAFB /* MapDocument.xib in Resources */,
				353BAEF81D6463B8009A8DA9 /* amsterdam.geojson in Resources */,
				96E027311E57C9A7004B8E66 /* Localizable.strings in Resources */,
				DA839EA51CC2E3400062CAFB /* MainMenu.xib in Resources */,
				DA5589771D320C41006B7F64 /* wms.json in Resources */,
				DAE6C2E21CC304F900DB3429 /* Credits.rtf in Resources */,
			);
			runOnlyForDeploymentPostprocessing = 0;
		};
		DAE6C3261CC30DB200DB3429 /* Resources */ = {
			isa = PBXResourcesBuildPhase;
			buildActionMask = 2147483647;
			files = (
				DA8933AE1CCD290700E68420 /* Localizable.strings in Resources */,
				DAE6C3BE1CC31F2E00DB3429 /* default_marker.pdf in Resources */,
				DAE6C3BF1CC31F2E00DB3429 /* mapbox.pdf in Resources */,
				DA8933A51CCD287300E68420 /* MGLAnnotationCallout.xib in Resources */,
				DA8933B51CCD2C2500E68420 /* Foundation.strings in Resources */,
				DA8933B81CCD2C2D00E68420 /* Foundation.stringsdict in Resources */,
			);
			runOnlyForDeploymentPostprocessing = 0;
		};
		DAE6C32F1CC30DB200DB3429 /* Resources */ = {
			isa = PBXResourcesBuildPhase;
			buildActionMask = 2147483647;
			files = (
				35724FC41D630502002A4AB4 /* amsterdam.geojson in Resources */,
				DA2784FE1DF03060001D5B8D /* Media.xcassets in Resources */,
				DA35D08A1E1A631B007DED41 /* one-liner.json in Resources */,
			);
			runOnlyForDeploymentPostprocessing = 0;
		};
/* End PBXResourcesBuildPhase section */

/* Begin PBXSourcesBuildPhase section */
		DA839E8E1CC2E3400062CAFB /* Sources */ = {
			isa = PBXSourcesBuildPhase;
			buildActionMask = 2147483647;
			files = (
				DAA48EFD1D6A4731006A7E36 /* StyleLayerIconTransformer.m in Sources */,
				DA839E9D1CC2E3400062CAFB /* MapDocument.m in Sources */,
				DAE6C2ED1CC3050F00DB3429 /* DroppedPinAnnotation.m in Sources */,
				DAE6C2EE1CC3050F00DB3429 /* LocationCoordinate2DTransformer.m in Sources */,
				DAB2CCE51DF632ED001B2FE1 /* LimeGreenStyleLayer.m in Sources */,
				DAE6C2F11CC3050F00DB3429 /* TimeIntervalTransformer.m in Sources */,
				DACB0C391E18DFFD005DDBEA /* MGLStyle+MBXAdditions.m in Sources */,
				DA839E9A1CC2E3400062CAFB /* main.m in Sources */,
				DA839E971CC2E3400062CAFB /* AppDelegate.m in Sources */,
				DAF0D81C1DFF567C00B28378 /* MGLVectorSource+MBXAdditions.m in Sources */,
				DAE6C2F01CC3050F00DB3429 /* OfflinePackNameValueTransformer.m in Sources */,
			);
			runOnlyForDeploymentPostprocessing = 0;
		};
		DAE6C3231CC30DB200DB3429 /* Sources */ = {
			isa = PBXSourcesBuildPhase;
			buildActionMask = 2147483647;
			files = (
				40ABDB561DB0022100372083 /* NSImage+MGLAdditions.mm in Sources */,
				DAE6C3901CC31E2A00DB3429 /* MGLPointAnnotation.mm in Sources */,
				DAE6C3981CC31E2A00DB3429 /* NSBundle+MGLAdditions.m in Sources */,
				DAE6C3B71CC31EF300DB3429 /* MGLMapView.mm in Sources */,
				40B77E461DB11BCD003DA2FE /* NSArray+MGLAdditions.mm in Sources */,
				DAE6C38C1CC31E2A00DB3429 /* MGLOfflinePack.mm in Sources */,
				35D65C5B1D65AD5500722C23 /* NSDate+MGLAdditions.mm in Sources */,
				DD0902B21DB1AC6400C5BDCE /* MGLNetworkConfiguration.m in Sources */,
				DAE6C3B11CC31EF300DB3429 /* MGLAnnotationImage.m in Sources */,
				3508EC651D749D39009B0EE4 /* NSExpression+MGLAdditions.mm in Sources */,
				DACC22151CF3D3E200D220D9 /* MGLFeature.mm in Sources */,
				DA7262081DEEDD460043BB89 /* MGLOpenGLStyleLayer.mm in Sources */,
				355BA4EE1D41633E00CCC6D5 /* NSColor+MGLAdditions.mm in Sources */,
				DAE6C3B31CC31EF300DB3429 /* MGLAttributionButton.mm in Sources */,
				35602BFB1D3EA99F0050646F /* MGLFillStyleLayer.mm in Sources */,
				DAE6C3931CC31E2A00DB3429 /* MGLShape.mm in Sources */,
				352742861D4C244700A1ECE6 /* MGLRasterSource.mm in Sources */,
				558DE7A71E56161C00C7916D /* MGLFoundation.mm in Sources */,
				DAE6C39D1CC31E2A00DB3429 /* NSString+MGLAdditions.m in Sources */,
				3598195A1E02F611008FC139 /* NSCoder+MGLAdditions.mm in Sources */,
				DAE6C3941CC31E2A00DB3429 /* MGLStyle.mm in Sources */,
				DAE6C3871CC31E2A00DB3429 /* MGLGeometry.mm in Sources */,
				3527428E1D4C24AB00A1ECE6 /* MGLCircleStyleLayer.mm in Sources */,
				35602C011D3EA9B40050646F /* MGLForegroundStyleLayer.m in Sources */,
				408AA86A1DAEEE5D00022900 /* NSDictionary+MGLAdditions.mm in Sources */,
				DA8F25881D51C9E10010E6B5 /* MGLBackgroundStyleLayer.mm in Sources */,
				DA551B841DB496AC0009AFAF /* MGLTileSource.mm in Sources */,
				DAE6C3B81CC31EF300DB3429 /* MGLMapView+IBAdditions.mm in Sources */,
				DA35A2D01CCAAED300E826B2 /* NSValue+MGLAdditions.m in Sources */,
				3538AA241D542685008EC33D /* MGLStyleLayer.mm in Sources */,
				DA35A2C01CCA9B1A00E826B2 /* MGLClockDirectionFormatter.m in Sources */,
				DAE6C3BA1CC31EF300DB3429 /* MGLOpenGLLayer.mm in Sources */,
				DAE6C38A1CC31E2A00DB3429 /* MGLMultiPoint.mm in Sources */,
				DAE6C3961CC31E2A00DB3429 /* MGLTypes.m in Sources */,
				4049C2AD1DB8020600B3F799 /* MGLPointCollection.mm in Sources */,
				DA35A2A61CC9EB2700E826B2 /* MGLCoordinateFormatter.m in Sources */,
				352742821D4C243B00A1ECE6 /* MGLSource.mm in Sources */,
				DAE6C3881CC31E2A00DB3429 /* MGLMapCamera.mm in Sources */,
				DA6408D81DA4E5DA00908C90 /* MGLVectorStyleLayer.m in Sources */,
				DA8F25B31D51CB270010E6B5 /* NSValue+MGLStyleAttributeAdditions.mm in Sources */,
				DAE6C3911CC31E2A00DB3429 /* MGLPolygon.mm in Sources */,
				35C6DF851E214C0400ACA483 /* MGLDistanceFormatter.m in Sources */,
				DAE6C39B1CC31E2A00DB3429 /* NSProcessInfo+MGLAdditions.m in Sources */,
				DAE6C38F1CC31E2A00DB3429 /* MGLOfflineStorage.mm in Sources */,
				DAED38601D62CED700D7640F /* NSURL+MGLAdditions.m in Sources */,
				35C5D84A1D6DD66D00E95907 /* NSCompoundPredicate+MGLAdditions.mm in Sources */,
				408AA8681DAEEE5200022900 /* MGLPolygon+MGLAdditions.m in Sources */,
				DAE6C3951CC31E2A00DB3429 /* MGLTilePyramidOfflineRegion.mm in Sources */,
				DAE6C3851CC31E2A00DB3429 /* MGLAccountManager.m in Sources */,
				DA00FC8B1D5EEAC3009AABC8 /* MGLAttributionInfo.mm in Sources */,
				DAE6C3921CC31E2A00DB3429 /* MGLPolyline.mm in Sources */,
				3527428A1D4C245800A1ECE6 /* MGLShapeSource.mm in Sources */,
				DAE6C3B51CC31EF300DB3429 /* MGLCompassCell.m in Sources */,
				DA8F25901D51CA600010E6B5 /* MGLRasterStyleLayer.mm in Sources */,
				DAD165751CF4CD7A001FF4B9 /* MGLShapeCollection.mm in Sources */,
				88B079AC1E37941300834FAB /* MGLAbstractShapeSource.mm in Sources */,
				35C5D8481D6DD66D00E95907 /* NSComparisonPredicate+MGLAdditions.mm in Sources */,
				DA35A2AE1CCA091800E826B2 /* MGLCompassDirectionFormatter.m in Sources */,
				DA8F258C1D51CA540010E6B5 /* MGLLineStyleLayer.mm in Sources */,
				8877024C1E37977D0097E255 /* MGLComputedShapeSource.mm in Sources */,
				408AA8691DAEEE5500022900 /* MGLPolyline+MGLAdditions.m in Sources */,
				DA8F25941D51CA750010E6B5 /* MGLSymbolStyleLayer.mm in Sources */,
				3529039C1D6C63B80002C7DF /* NSPredicate+MGLAdditions.mm in Sources */,
				DA8F25981D51CAC70010E6B5 /* MGLVectorSource.mm in Sources */,
				352742A11D4C25BD00A1ECE6 /* MGLStyleValue.mm in Sources */,
			);
			runOnlyForDeploymentPostprocessing = 0;
		};
		DAE6C32D1CC30DB200DB3429 /* Sources */ = {
			isa = PBXSourcesBuildPhase;
			buildActionMask = 2147483647;
			files = (
				DA35A2C21CCA9F4A00E826B2 /* MGLClockDirectionFormatterTests.m in Sources */,
				DAE6C3D41CC34C9900DB3429 /* MGLOfflineRegionTests.m in Sources */,
				DAE6C3D61CC34C9900DB3429 /* MGLStyleTests.mm in Sources */,
				DAEDC4371D606291000224FF /* MGLAttributionButtonTests.m in Sources */,
				DA35A2B61CCA14D700E826B2 /* MGLCompassDirectionFormatterTests.m in Sources */,
				35C6DF871E214C1800ACA483 /* MGLDistanceFormatterTests.m in Sources */,
				DAE6C3D21CC34C9900DB3429 /* MGLGeometryTests.mm in Sources */,
				DA87A9A41DCACC5000810D09 /* MGLSymbolStyleLayerTests.mm in Sources */,
				40E1601D1DF217D6005EA6D9 /* MGLStyleLayerTests.m in Sources */,
				DA87A9A61DCACC5000810D09 /* MGLCircleStyleLayerTests.mm in Sources */,
				DA87A99E1DC9DC2100810D09 /* MGLPredicateTests.mm in Sources */,
				DD58A4C91D822C6700E1F038 /* MGLExpressionTests.mm in Sources */,
				DA87A9A71DCACC5000810D09 /* MGLBackgroundStyleLayerTests.mm in Sources */,
				DA29875A1E1A4290002299F5 /* MGLDocumentationExampleTests.swift in Sources */,
				DAE6C3D31CC34C9900DB3429 /* MGLOfflinePackTests.m in Sources */,
				DA87A9A51DCACC5000810D09 /* MGLLineStyleLayerTests.mm in Sources */,
				DA87A9A31DCACC5000810D09 /* MGLRasterStyleLayerTests.mm in Sources */,
				DA87A9991DC9D88400810D09 /* MGLTileSetTests.mm in Sources */,
				DA35A2A81CC9F41600E826B2 /* MGLCoordinateFormatterTests.m in Sources */,
				DAE7DEC41E24549F007505A6 /* MGLNSStringAdditionsTests.m in Sources */,
				DA87A9981DC9D88400810D09 /* MGLShapeSourceTests.mm in Sources */,
				55E2AD111E5B0A6900E8C587 /* MGLOfflineStorageTests.mm in Sources */,
				3526EABD1DF9B19800006B43 /* MGLCodingTests.m in Sources */,
				DA87A9A21DC9DCF100810D09 /* MGLFillStyleLayerTests.mm in Sources */,
				3599A3E81DF70E2000E77FB2 /* MGLStyleValueTests.m in Sources */,
				DAEDC4321D6033F1000224FF /* MGLAttributionInfoTests.m in Sources */,
				DA0CD58E1CF56F5800A5F5A5 /* MGLFeatureTests.mm in Sources */,
				556660D61E1D07E400E2C41B /* MGLVersionNumber.m in Sources */,
				DA2207BC1DC076940002F84D /* MGLStyleValueTests.swift in Sources */,
			);
			runOnlyForDeploymentPostprocessing = 0;
		};
/* End PBXSourcesBuildPhase section */

/* Begin PBXTargetDependency section */
		DAE6C3341CC30DB200DB3429 /* PBXTargetDependency */ = {
			isa = PBXTargetDependency;
			target = DAE6C3271CC30DB200DB3429 /* dynamic */;
			targetProxy = DAE6C3331CC30DB200DB3429 /* PBXContainerItemProxy */;
		};
		DAE6C33C1CC30DB200DB3429 /* PBXTargetDependency */ = {
			isa = PBXTargetDependency;
			target = DAE6C3271CC30DB200DB3429 /* dynamic */;
			targetProxy = DAE6C33B1CC30DB200DB3429 /* PBXContainerItemProxy */;
		};
/* End PBXTargetDependency section */

/* Begin PBXVariantGroup section */
		96E027331E57C9A7004B8E66 /* Localizable.strings */ = {
			isa = PBXVariantGroup;
			children = (
				96E027321E57C9A7004B8E66 /* Base */,
				96E027341E57C9A9004B8E66 /* zh-Hans */,
				96E027351E57C9AB004B8E66 /* zh-Hant */,
				96E027361E57C9AC004B8E66 /* de */,
				96E027371E57C9B5004B8E66 /* fr */,
				96E027381E57C9B7004B8E66 /* ja */,
				96E027391E57C9B9004B8E66 /* sv */,
				96E0273A1E57C9BB004B8E66 /* vi */,
				96E0273B1E57C9BC004B8E66 /* pt-BR */,
				966091701E5BBFF700A9A03B /* es */,
				966091711E5BBFF900A9A03B /* pl */,
				966091721E5BBFFA00A9A03B /* uk */,
				966091731E5BBFFA00A9A03B /* lt */,
			);
			name = Localizable.strings;
			sourceTree = "<group>";
		};
		DA839E9E1CC2E3400062CAFB /* MapDocument.xib */ = {
			isa = PBXVariantGroup;
			children = (
				DA839E9F1CC2E3400062CAFB /* Base */,
			);
			name = MapDocument.xib;
			sourceTree = "<group>";
		};
		DA839EA31CC2E3400062CAFB /* MainMenu.xib */ = {
			isa = PBXVariantGroup;
			children = (
				DA839EA41CC2E3400062CAFB /* Base */,
			);
			name = MainMenu.xib;
			sourceTree = "<group>";
		};
		DA8933A71CCD287300E68420 /* MGLAnnotationCallout.xib */ = {
			isa = PBXVariantGroup;
			children = (
				DA8933A61CCD287300E68420 /* Base */,
			);
			name = MGLAnnotationCallout.xib;
			sourceTree = "<group>";
		};
		DA8933AB1CCD290700E68420 /* Localizable.strings */ = {
			isa = PBXVariantGroup;
			children = (
				DA8933AC1CCD290700E68420 /* Base */,
				DA88520F1E0A4D0D009D7AD6 /* zh-Hans */,
				DAFBD0D51E3FA969000CD6BF /* zh-Hant */,
				DAA32CA61E4C4849006F8D24 /* de */,
				DAA32CAF1E4C4B0D006F8D24 /* fr */,
				DAA32CB31E4C4CC3006F8D24 /* ja */,
				DAA32CBA1E4C4F10006F8D24 /* sv */,
				DAA32CC11E4C4F93006F8D24 /* vi */,
				DA9C01311E4C7B9F00C4742A /* pt-BR */,
				DA737ADF1E5914D300AD2CDE /* es */,
				DA737AE41E5915B000AD2CDE /* pl */,
				DA737AEC1E59180E00AD2CDE /* uk */,
				DA1AC01E1E5B8826006DF1D6 /* lt */,
			);
			name = Localizable.strings;
			sourceTree = "<group>";
		};
		DA8933B31CCD2C2500E68420 /* Foundation.strings */ = {
			isa = PBXVariantGroup;
			children = (
				DA8933B41CCD2C2500E68420 /* Base */,
				DA8852101E0A4D3A009D7AD6 /* zh-Hans */,
				DAFBD0D61E3FA983000CD6BF /* zh-Hant */,
				DAA32CA71E4C486D006F8D24 /* de */,
				DAA32CB21E4C4CB7006F8D24 /* ja */,
				DAA32CC01E4C4F89006F8D24 /* vi */,
				DA6023EF1E4CE8E500DBFF23 /* sv */,
			);
			name = Foundation.strings;
			sourceTree = "<group>";
		};
		DA8933B61CCD2C2D00E68420 /* Foundation.stringsdict */ = {
			isa = PBXVariantGroup;
			children = (
				DA8933B71CCD2C2D00E68420 /* en */,
				DAA32CA81E4C48B9006F8D24 /* de */,
				DAA32CAE1E4C4B03006F8D24 /* fr */,
				DA9C01301E4C7B9300C4742A /* pt-BR */,
				DA6023F01E4CE8FF00DBFF23 /* sv */,
				DA737ADE1E5914AD00AD2CDE /* es */,
				DA737AE31E5915A500AD2CDE /* pl */,
				DA1AC01F1E5B8904006DF1D6 /* uk */,
			);
			name = Foundation.stringsdict;
			sourceTree = "<group>";
		};
/* End PBXVariantGroup section */

/* Begin XCBuildConfiguration section */
		DA839EA71CC2E3400062CAFB /* Debug */ = {
			isa = XCBuildConfiguration;
			buildSettings = {
				ALWAYS_SEARCH_USER_PATHS = NO;
				CLANG_ANALYZER_LOCALIZABILITY_NONLOCALIZED = YES;
				CLANG_ANALYZER_NONNULL = YES;
				CLANG_CXX_LANGUAGE_STANDARD = "gnu++14";
				CLANG_CXX_LIBRARY = "libc++";
				CLANG_ENABLE_MODULES = YES;
				CLANG_ENABLE_OBJC_ARC = YES;
				CLANG_WARN_BOOL_CONVERSION = YES;
				CLANG_WARN_CONSTANT_CONVERSION = YES;
				CLANG_WARN_DIRECT_OBJC_ISA_USAGE = YES_ERROR;
				CLANG_WARN_EMPTY_BODY = YES;
				CLANG_WARN_ENUM_CONVERSION = YES;
				CLANG_WARN_INFINITE_RECURSION = YES;
				CLANG_WARN_INT_CONVERSION = YES;
				CLANG_WARN_OBJC_ROOT_CLASS = YES_ERROR;
				CLANG_WARN_SUSPICIOUS_MOVE = YES;
				CLANG_WARN_UNREACHABLE_CODE = YES;
				CLANG_WARN__DUPLICATE_METHOD_MATCH = YES;
				CODE_SIGN_IDENTITY = "-";
				COPY_PHASE_STRIP = NO;
				DEBUG_INFORMATION_FORMAT = dwarf;
				ENABLE_STRICT_OBJC_MSGSEND = YES;
				ENABLE_TESTABILITY = YES;
				GCC_C_LANGUAGE_STANDARD = gnu99;
				GCC_DYNAMIC_NO_PIC = NO;
				GCC_NO_COMMON_BLOCKS = YES;
				GCC_OPTIMIZATION_LEVEL = 0;
				GCC_PREPROCESSOR_DEFINITIONS = (
					"DEBUG=1",
					"$(inherited)",
				);
				GCC_WARN_64_TO_32_BIT_CONVERSION = YES;
				GCC_WARN_ABOUT_RETURN_TYPE = YES_ERROR;
				GCC_WARN_UNDECLARED_SELECTOR = YES;
				GCC_WARN_UNINITIALIZED_AUTOS = YES_AGGRESSIVE;
				GCC_WARN_UNUSED_FUNCTION = YES;
				GCC_WARN_UNUSED_VARIABLE = YES;
				MACOSX_DEPLOYMENT_TARGET = 10.10;
				MTL_ENABLE_DEBUG_INFO = YES;
				ONLY_ACTIVE_ARCH = YES;
				SYMROOT = "$(PROJECT_DIR)/cmake";
			};
			name = Debug;
		};
		DA839EA81CC2E3400062CAFB /* Release */ = {
			isa = XCBuildConfiguration;
			buildSettings = {
				ALWAYS_SEARCH_USER_PATHS = NO;
				CLANG_ANALYZER_LOCALIZABILITY_NONLOCALIZED = YES;
				CLANG_ANALYZER_NONNULL = YES;
				CLANG_CXX_LANGUAGE_STANDARD = "gnu++14";
				CLANG_CXX_LIBRARY = "libc++";
				CLANG_ENABLE_MODULES = YES;
				CLANG_ENABLE_OBJC_ARC = YES;
				CLANG_WARN_BOOL_CONVERSION = YES;
				CLANG_WARN_CONSTANT_CONVERSION = YES;
				CLANG_WARN_DIRECT_OBJC_ISA_USAGE = YES_ERROR;
				CLANG_WARN_EMPTY_BODY = YES;
				CLANG_WARN_ENUM_CONVERSION = YES;
				CLANG_WARN_INFINITE_RECURSION = YES;
				CLANG_WARN_INT_CONVERSION = YES;
				CLANG_WARN_OBJC_ROOT_CLASS = YES_ERROR;
				CLANG_WARN_SUSPICIOUS_MOVE = YES;
				CLANG_WARN_UNREACHABLE_CODE = YES;
				CLANG_WARN__DUPLICATE_METHOD_MATCH = YES;
				CODE_SIGN_IDENTITY = "-";
				COPY_PHASE_STRIP = NO;
				DEBUG_INFORMATION_FORMAT = "dwarf-with-dsym";
				ENABLE_NS_ASSERTIONS = NO;
				ENABLE_STRICT_OBJC_MSGSEND = YES;
				GCC_C_LANGUAGE_STANDARD = gnu99;
				GCC_NO_COMMON_BLOCKS = YES;
				GCC_WARN_64_TO_32_BIT_CONVERSION = YES;
				GCC_WARN_ABOUT_RETURN_TYPE = YES_ERROR;
				GCC_WARN_UNDECLARED_SELECTOR = YES;
				GCC_WARN_UNINITIALIZED_AUTOS = YES_AGGRESSIVE;
				GCC_WARN_UNUSED_FUNCTION = YES;
				GCC_WARN_UNUSED_VARIABLE = YES;
				MACOSX_DEPLOYMENT_TARGET = 10.10;
				MTL_ENABLE_DEBUG_INFO = NO;
				SYMROOT = "$(PROJECT_DIR)/cmake";
			};
			name = Release;
		};
		DA839EAA1CC2E3400062CAFB /* Debug */ = {
			isa = XCBuildConfiguration;
			buildSettings = {
				ASSETCATALOG_COMPILER_APPICON_NAME = AppIcon;
				COMBINE_HIDPI_IMAGES = YES;
				INFOPLIST_FILE = "$(SRCROOT)/app/Info.plist";
				LD_RUNPATH_SEARCH_PATHS = "$(inherited) @executable_path/../Frameworks";
				OTHER_CFLAGS = "-fvisibility=hidden";
				PRODUCT_BUNDLE_IDENTIFIER = com.mapbox.MapboxGL;
				PRODUCT_NAME = "Mapbox GL";
			};
			name = Debug;
		};
		DA839EAB1CC2E3400062CAFB /* Release */ = {
			isa = XCBuildConfiguration;
			buildSettings = {
				ASSETCATALOG_COMPILER_APPICON_NAME = AppIcon;
				COMBINE_HIDPI_IMAGES = YES;
				INFOPLIST_FILE = "$(SRCROOT)/app/Info.plist";
				LD_RUNPATH_SEARCH_PATHS = "$(inherited) @executable_path/../Frameworks";
				OTHER_CFLAGS = "-fvisibility=hidden";
				PRODUCT_BUNDLE_IDENTIFIER = com.mapbox.MapboxGL;
				PRODUCT_NAME = "Mapbox GL";
			};
			name = Release;
		};
		DAAA17971CE13BAE00731EFE /* Debug */ = {
			isa = XCBuildConfiguration;
			buildSettings = {
				CLANG_CXX_LANGUAGE_STANDARD = "gnu++0x";
				DEBUGGING_SYMBOLS = YES;
				DEBUG_INFORMATION_FORMAT = dwarf;
				GCC_GENERATE_DEBUGGING_SYMBOLS = YES;
				GCC_OPTIMIZATION_LEVEL = 0;
				OTHER_CFLAGS = "";
				OTHER_LDFLAGS = "";
				PRODUCT_NAME = "$(TARGET_NAME)";
			};
			name = Debug;
		};
		DAAA17981CE13BAE00731EFE /* Release */ = {
			isa = XCBuildConfiguration;
			buildSettings = {
				CLANG_CXX_LANGUAGE_STANDARD = "gnu++0x";
				DEBUG_INFORMATION_FORMAT = "dwarf-with-dsym";
				OTHER_CFLAGS = "";
				OTHER_LDFLAGS = "";
				PRODUCT_NAME = "$(TARGET_NAME)";
			};
			name = Release;
		};
		DAE6C33F1CC30DB200DB3429 /* Debug */ = {
			isa = XCBuildConfiguration;
			baseConfigurationReference = 55FE0E8D1D100A0900FD240B /* config.xcconfig */;
			buildSettings = {
				COMBINE_HIDPI_IMAGES = YES;
				CURRENT_PROJECT_VERSION = 1;
				DEFINES_MODULE = YES;
				DYLIB_COMPATIBILITY_VERSION = 1;
				DYLIB_CURRENT_VERSION = 1;
				DYLIB_INSTALL_NAME_BASE = "@rpath";
				FRAMEWORK_VERSION = A;
				HEADER_SEARCH_PATHS = (
					"$(mbgl_core_INCLUDE_DIRECTORIES)",
					"$(mbgl_loop_INCLUDE_DIRECTORIES)",
				);
				INFOPLIST_FILE = "$(SRCROOT)/sdk/Info.plist";
				INSTALL_PATH = "$(LOCAL_LIBRARY_DIR)/Frameworks";
				LD_RUNPATH_SEARCH_PATHS = "$(inherited) @executable_path/../Frameworks @loader_path/Frameworks";
				OTHER_CFLAGS = "-fvisibility=hidden";
				OTHER_LDFLAGS = (
					"$(mbgl_core_LINK_LIBRARIES)",
					"$(mbgl_loop_LINK_LIBRARIES)",
				);
				PRODUCT_BUNDLE_IDENTIFIER = com.mapbox.MapboxGL;
				PRODUCT_NAME = Mapbox;
				SKIP_INSTALL = YES;
				VERSIONING_SYSTEM = "apple-generic";
				VERSION_INFO_PREFIX = "__attribute__((visibility (\"default\"))) ";
			};
			name = Debug;
		};
		DAE6C3401CC30DB200DB3429 /* Release */ = {
			isa = XCBuildConfiguration;
			baseConfigurationReference = 55FE0E8D1D100A0900FD240B /* config.xcconfig */;
			buildSettings = {
				COMBINE_HIDPI_IMAGES = YES;
				CURRENT_PROJECT_VERSION = 1;
				DEAD_CODE_STRIPPING = YES;
				DEFINES_MODULE = YES;
				DEPLOYMENT_POSTPROCESSING = YES;
				DYLIB_COMPATIBILITY_VERSION = 1;
				DYLIB_CURRENT_VERSION = 1;
				DYLIB_INSTALL_NAME_BASE = "@rpath";
				FRAMEWORK_VERSION = A;
				HEADER_SEARCH_PATHS = (
					"$(mbgl_core_INCLUDE_DIRECTORIES)",
					"$(mbgl_loop_INCLUDE_DIRECTORIES)",
				);
				INFOPLIST_FILE = "$(SRCROOT)/sdk/Info.plist";
				INSTALL_PATH = "$(LOCAL_LIBRARY_DIR)/Frameworks";
				LD_RUNPATH_SEARCH_PATHS = "$(inherited) @executable_path/../Frameworks @loader_path/Frameworks";
				OTHER_CFLAGS = "-fvisibility=hidden";
				OTHER_LDFLAGS = (
					"$(mbgl_core_LINK_LIBRARIES)",
					"$(mbgl_loop_LINK_LIBRARIES)",
				);
				PRODUCT_BUNDLE_IDENTIFIER = com.mapbox.MapboxGL;
				PRODUCT_NAME = Mapbox;
				SKIP_INSTALL = YES;
				STRIP_STYLE = "non-global";
				VERSIONING_SYSTEM = "apple-generic";
				VERSION_INFO_PREFIX = "__attribute__((visibility (\"default\"))) ";
			};
			name = Release;
		};
		DAE6C3411CC30DB200DB3429 /* Debug */ = {
			isa = XCBuildConfiguration;
			baseConfigurationReference = 55FE0E8D1D100A0900FD240B /* config.xcconfig */;
			buildSettings = {
				CLANG_ENABLE_MODULES = YES;
				COMBINE_HIDPI_IMAGES = YES;
				HEADER_SEARCH_PATHS = "$(mbgl_core_INCLUDE_DIRECTORIES)";
				INFOPLIST_FILE = test/Info.plist;
				LD_RUNPATH_SEARCH_PATHS = "$(inherited) @executable_path/../Frameworks @loader_path/../Frameworks";
				OTHER_CFLAGS = "-fvisibility=hidden";
				OTHER_CPLUSPLUSFLAGS = (
					"$(OTHER_CFLAGS)",
					"$(variant_cflags)",
					"$(geometry_cflags)",
					"$(geojson_cflags)",
				);
				PRODUCT_BUNDLE_IDENTIFIER = com.mapbox.test;
				PRODUCT_NAME = "$(TARGET_NAME)";
				SWIFT_OBJC_BRIDGING_HEADER = "../darwin/test/test-Bridging-Header.h";
				SWIFT_OPTIMIZATION_LEVEL = "-Onone";
				SWIFT_VERSION = 3.0;
			};
			name = Debug;
		};
		DAE6C3421CC30DB200DB3429 /* Release */ = {
			isa = XCBuildConfiguration;
			baseConfigurationReference = 55FE0E8D1D100A0900FD240B /* config.xcconfig */;
			buildSettings = {
				CLANG_ENABLE_MODULES = YES;
				COMBINE_HIDPI_IMAGES = YES;
				HEADER_SEARCH_PATHS = "$(mbgl_core_INCLUDE_DIRECTORIES)";
				INFOPLIST_FILE = test/Info.plist;
				LD_RUNPATH_SEARCH_PATHS = "$(inherited) @executable_path/../Frameworks @loader_path/../Frameworks";
				OTHER_CFLAGS = "-fvisibility=hidden";
				OTHER_CPLUSPLUSFLAGS = (
					"$(OTHER_CFLAGS)",
					"$(variant_cflags)",
					"$(geometry_cflags)",
					"$(geojson_cflags)",
				);
				PRODUCT_BUNDLE_IDENTIFIER = com.mapbox.test;
				PRODUCT_NAME = "$(TARGET_NAME)";
				SWIFT_OBJC_BRIDGING_HEADER = "../darwin/test/test-Bridging-Header.h";
				SWIFT_VERSION = 3.0;
			};
			name = Release;
		};
/* End XCBuildConfiguration section */

/* Begin XCConfigurationList section */
		DA839E8D1CC2E3400062CAFB /* Build configuration list for PBXProject "macos" */ = {
			isa = XCConfigurationList;
			buildConfigurations = (
				DA839EA71CC2E3400062CAFB /* Debug */,
				DA839EA81CC2E3400062CAFB /* Release */,
			);
			defaultConfigurationIsVisible = 0;
			defaultConfigurationName = Release;
		};
		DA839EA91CC2E3400062CAFB /* Build configuration list for PBXNativeTarget "macosapp" */ = {
			isa = XCConfigurationList;
			buildConfigurations = (
				DA839EAA1CC2E3400062CAFB /* Debug */,
				DA839EAB1CC2E3400062CAFB /* Release */,
			);
			defaultConfigurationIsVisible = 0;
			defaultConfigurationName = Release;
		};
		DAAA17991CE13BAE00731EFE /* Build configuration list for PBXLegacyTarget "docs" */ = {
			isa = XCConfigurationList;
			buildConfigurations = (
				DAAA17971CE13BAE00731EFE /* Debug */,
				DAAA17981CE13BAE00731EFE /* Release */,
			);
			defaultConfigurationIsVisible = 0;
			defaultConfigurationName = Release;
		};
		DAE6C3431CC30DB200DB3429 /* Build configuration list for PBXNativeTarget "dynamic" */ = {
			isa = XCConfigurationList;
			buildConfigurations = (
				DAE6C33F1CC30DB200DB3429 /* Debug */,
				DAE6C3401CC30DB200DB3429 /* Release */,
			);
			defaultConfigurationIsVisible = 0;
			defaultConfigurationName = Release;
		};
		DAE6C3441CC30DB200DB3429 /* Build configuration list for PBXNativeTarget "test" */ = {
			isa = XCConfigurationList;
			buildConfigurations = (
				DAE6C3411CC30DB200DB3429 /* Debug */,
				DAE6C3421CC30DB200DB3429 /* Release */,
			);
			defaultConfigurationIsVisible = 0;
			defaultConfigurationName = Release;
		};
/* End XCConfigurationList section */
	};
	rootObject = DA839E8A1CC2E3400062CAFB /* Project object */;
}<|MERGE_RESOLUTION|>--- conflicted
+++ resolved
@@ -69,16 +69,13 @@
 		558DE7A71E56161C00C7916D /* MGLFoundation.mm in Sources */ = {isa = PBXBuildFile; fileRef = 558DE7A51E56161C00C7916D /* MGLFoundation.mm */; };
 		558F18221D0B13B100123F46 /* libmbgl-loop.a in Frameworks */ = {isa = PBXBuildFile; fileRef = 558F18211D0B13B000123F46 /* libmbgl-loop.a */; };
 		55D9B4B11D005D3900C1CCE2 /* libz.tbd in Frameworks */ = {isa = PBXBuildFile; fileRef = 55D9B4B01D005D3900C1CCE2 /* libz.tbd */; };
-<<<<<<< HEAD
+		55E2AD111E5B0A6900E8C587 /* MGLOfflineStorageTests.mm in Sources */ = {isa = PBXBuildFile; fileRef = 55E2AD101E5B0A6900E8C587 /* MGLOfflineStorageTests.mm */; };
+		96E027311E57C9A7004B8E66 /* Localizable.strings in Resources */ = {isa = PBXBuildFile; fileRef = 96E027331E57C9A7004B8E66 /* Localizable.strings */; };
 		8877024C1E37977D0097E255 /* MGLComputedShapeSource.mm in Sources */ = {isa = PBXBuildFile; fileRef = 88B079B01E3794F300834FAB /* MGLComputedShapeSource.mm */; };
 		88B079AC1E37941300834FAB /* MGLAbstractShapeSource.mm in Sources */ = {isa = PBXBuildFile; fileRef = 88B079AA1E3793E000834FAB /* MGLAbstractShapeSource.mm */; };
 		88B079AD1E37942700834FAB /* MGLAbstractShapeSource.h in Headers */ = {isa = PBXBuildFile; fileRef = 88B079A91E3793E000834FAB /* MGLAbstractShapeSource.h */; settings = {ATTRIBUTES = (Public, ); }; };
 		88B079AE1E37943900834FAB /* MGLAbstractShapeSource_Private.h in Headers */ = {isa = PBXBuildFile; fileRef = 88B079A81E3793E000834FAB /* MGLAbstractShapeSource_Private.h */; };
 		88B079B21E37957000834FAB /* MGLComputedShapeSource.h in Headers */ = {isa = PBXBuildFile; fileRef = 88B079AF1E3794F300834FAB /* MGLComputedShapeSource.h */; settings = {ATTRIBUTES = (Public, ); }; };
-=======
-		55E2AD111E5B0A6900E8C587 /* MGLOfflineStorageTests.mm in Sources */ = {isa = PBXBuildFile; fileRef = 55E2AD101E5B0A6900E8C587 /* MGLOfflineStorageTests.mm */; };
-		96E027311E57C9A7004B8E66 /* Localizable.strings in Resources */ = {isa = PBXBuildFile; fileRef = 96E027331E57C9A7004B8E66 /* Localizable.strings */; };
->>>>>>> f28d75dc
 		DA00FC8A1D5EEAC3009AABC8 /* MGLAttributionInfo.h in Headers */ = {isa = PBXBuildFile; fileRef = DA00FC881D5EEAC3009AABC8 /* MGLAttributionInfo.h */; settings = {ATTRIBUTES = (Public, ); }; };
 		DA00FC8B1D5EEAC3009AABC8 /* MGLAttributionInfo.mm in Sources */ = {isa = PBXBuildFile; fileRef = DA00FC891D5EEAC3009AABC8 /* MGLAttributionInfo.mm */; };
 		DA0CD58E1CF56F5800A5F5A5 /* MGLFeatureTests.mm in Sources */ = {isa = PBXBuildFile; fileRef = DA0CD58D1CF56F5800A5F5A5 /* MGLFeatureTests.mm */; };
@@ -338,27 +335,24 @@
 		55D9B4B01D005D3900C1CCE2 /* libz.tbd */ = {isa = PBXFileReference; lastKnownFileType = "sourcecode.text-based-dylib-definition"; name = libz.tbd; path = usr/lib/libz.tbd; sourceTree = SDKROOT; };
 		55E2AD101E5B0A6900E8C587 /* MGLOfflineStorageTests.mm */ = {isa = PBXFileReference; fileEncoding = 4; lastKnownFileType = sourcecode.cpp.objcpp; name = MGLOfflineStorageTests.mm; path = ../../darwin/test/MGLOfflineStorageTests.mm; sourceTree = "<group>"; };
 		55FE0E8D1D100A0900FD240B /* config.xcconfig */ = {isa = PBXFileReference; lastKnownFileType = text.xcconfig; name = config.xcconfig; path = ../../build/macos/config.xcconfig; sourceTree = "<group>"; };
-<<<<<<< HEAD
-		88B079A81E3793E000834FAB /* MGLAbstractShapeSource_Private.h */ = {isa = PBXFileReference; fileEncoding = 4; lastKnownFileType = sourcecode.c.h; path = MGLAbstractShapeSource_Private.h; sourceTree = "<group>"; };
-		88B079A91E3793E000834FAB /* MGLAbstractShapeSource.h */ = {isa = PBXFileReference; fileEncoding = 4; lastKnownFileType = sourcecode.c.h; path = MGLAbstractShapeSource.h; sourceTree = "<group>"; };
-		88B079AA1E3793E000834FAB /* MGLAbstractShapeSource.mm */ = {isa = PBXFileReference; fileEncoding = 4; lastKnownFileType = sourcecode.cpp.objcpp; path = MGLAbstractShapeSource.mm; sourceTree = "<group>"; };
-		88B079AF1E3794F300834FAB /* MGLComputedShapeSource.h */ = {isa = PBXFileReference; fileEncoding = 4; lastKnownFileType = sourcecode.c.h; path = MGLComputedShapeSource.h; sourceTree = "<group>"; };
-		88B079B01E3794F300834FAB /* MGLComputedShapeSource.mm */ = {isa = PBXFileReference; fileEncoding = 4; lastKnownFileType = sourcecode.cpp.objcpp; path = MGLComputedShapeSource.mm; sourceTree = "<group>"; };
-=======
 		966091701E5BBFF700A9A03B /* es */ = {isa = PBXFileReference; lastKnownFileType = text.plist.strings; name = es; path = es.lproj/Localizable.strings; sourceTree = "<group>"; };
 		966091711E5BBFF900A9A03B /* pl */ = {isa = PBXFileReference; lastKnownFileType = text.plist.strings; name = pl; path = pl.lproj/Localizable.strings; sourceTree = "<group>"; };
 		966091721E5BBFFA00A9A03B /* uk */ = {isa = PBXFileReference; lastKnownFileType = text.plist.strings; name = uk; path = uk.lproj/Localizable.strings; sourceTree = "<group>"; };
 		966091731E5BBFFA00A9A03B /* lt */ = {isa = PBXFileReference; lastKnownFileType = text.plist.strings; name = lt; path = lt.lproj/Localizable.strings; sourceTree = "<group>"; };
+		88B079A81E3793E000834FAB /* MGLAbstractShapeSource_Private.h */ = {isa = PBXFileReference; fileEncoding = 4; lastKnownFileType = sourcecode.c.h; path = MGLAbstractShapeSource_Private.h; sourceTree = "<group>"; };
 		96E027321E57C9A7004B8E66 /* Base */ = {isa = PBXFileReference; lastKnownFileType = text.plist.strings; name = Base; path = Base.lproj/Localizable.strings; sourceTree = "<group>"; };
 		96E027341E57C9A9004B8E66 /* zh-Hans */ = {isa = PBXFileReference; lastKnownFileType = text.plist.strings; name = "zh-Hans"; path = "zh-Hans.lproj/Localizable.strings"; sourceTree = "<group>"; };
+		88B079A91E3793E000834FAB /* MGLAbstractShapeSource.h */ = {isa = PBXFileReference; fileEncoding = 4; lastKnownFileType = sourcecode.c.h; path = MGLAbstractShapeSource.h; sourceTree = "<group>"; };
 		96E027351E57C9AB004B8E66 /* zh-Hant */ = {isa = PBXFileReference; lastKnownFileType = text.plist.strings; name = "zh-Hant"; path = "zh-Hant.lproj/Localizable.strings"; sourceTree = "<group>"; };
 		96E027361E57C9AC004B8E66 /* de */ = {isa = PBXFileReference; lastKnownFileType = text.plist.strings; name = de; path = de.lproj/Localizable.strings; sourceTree = "<group>"; };
+		88B079AA1E3793E000834FAB /* MGLAbstractShapeSource.mm */ = {isa = PBXFileReference; fileEncoding = 4; lastKnownFileType = sourcecode.cpp.objcpp; path = MGLAbstractShapeSource.mm; sourceTree = "<group>"; };
 		96E027371E57C9B5004B8E66 /* fr */ = {isa = PBXFileReference; lastKnownFileType = text.plist.strings; name = fr; path = fr.lproj/Localizable.strings; sourceTree = "<group>"; };
 		96E027381E57C9B7004B8E66 /* ja */ = {isa = PBXFileReference; lastKnownFileType = text.plist.strings; name = ja; path = ja.lproj/Localizable.strings; sourceTree = "<group>"; };
+		88B079AF1E3794F300834FAB /* MGLComputedShapeSource.h */ = {isa = PBXFileReference; fileEncoding = 4; lastKnownFileType = sourcecode.c.h; path = MGLComputedShapeSource.h; sourceTree = "<group>"; };
 		96E027391E57C9B9004B8E66 /* sv */ = {isa = PBXFileReference; lastKnownFileType = text.plist.strings; name = sv; path = sv.lproj/Localizable.strings; sourceTree = "<group>"; };
 		96E0273A1E57C9BB004B8E66 /* vi */ = {isa = PBXFileReference; lastKnownFileType = text.plist.strings; name = vi; path = vi.lproj/Localizable.strings; sourceTree = "<group>"; };
+		88B079B01E3794F300834FAB /* MGLComputedShapeSource.mm */ = {isa = PBXFileReference; fileEncoding = 4; lastKnownFileType = sourcecode.cpp.objcpp; path = MGLComputedShapeSource.mm; sourceTree = "<group>"; };
 		96E0273B1E57C9BC004B8E66 /* pt-BR */ = {isa = PBXFileReference; lastKnownFileType = text.plist.strings; name = "pt-BR"; path = "pt-BR.lproj/Localizable.strings"; sourceTree = "<group>"; };
->>>>>>> f28d75dc
 		DA00FC881D5EEAC3009AABC8 /* MGLAttributionInfo.h */ = {isa = PBXFileReference; fileEncoding = 4; lastKnownFileType = sourcecode.c.h; path = MGLAttributionInfo.h; sourceTree = "<group>"; };
 		DA00FC891D5EEAC3009AABC8 /* MGLAttributionInfo.mm */ = {isa = PBXFileReference; fileEncoding = 4; lastKnownFileType = sourcecode.cpp.objcpp; path = MGLAttributionInfo.mm; sourceTree = "<group>"; };
 		DA0CD58D1CF56F5800A5F5A5 /* MGLFeatureTests.mm */ = {isa = PBXFileReference; fileEncoding = 4; lastKnownFileType = sourcecode.cpp.objcpp; name = MGLFeatureTests.mm; path = ../../darwin/test/MGLFeatureTests.mm; sourceTree = "<group>"; };
@@ -1121,11 +1115,8 @@
 				DA35A2CF1CCAAED300E826B2 /* NSValue+MGLAdditions.h in Headers */,
 				DAE6C3A61CC31E9400DB3429 /* MGLMapViewDelegate.h in Headers */,
 				DAE6C38B1CC31E2A00DB3429 /* MGLOfflinePack_Private.h in Headers */,
-<<<<<<< HEAD
+				558DE7A61E56161C00C7916D /* MGLFoundation_Private.h in Headers */,
 				88B079B21E37957000834FAB /* MGLComputedShapeSource.h in Headers */,
-=======
-				558DE7A61E56161C00C7916D /* MGLFoundation_Private.h in Headers */,
->>>>>>> f28d75dc
 				DACC22141CF3D3E200D220D9 /* MGLFeature.h in Headers */,
 				3538AA231D542685008EC33D /* MGLStyleLayer.h in Headers */,
 				DAE6C35C1CC31E0400DB3429 /* MGLGeometry.h in Headers */,
