--- conflicted
+++ resolved
@@ -12,18 +12,15 @@
 		071BBB031EE76146001FB02A /* MGLImageSource.h in Headers */ = {isa = PBXBuildFile; fileRef = 071BBAFC1EE75CD4001FB02A /* MGLImageSource.h */; settings = {ATTRIBUTES = (Public, ); }; };
 		071BBB041EE76147001FB02A /* MGLImageSource.h in Headers */ = {isa = PBXBuildFile; fileRef = 071BBAFC1EE75CD4001FB02A /* MGLImageSource.h */; settings = {ATTRIBUTES = (Public, ); }; };
 		071BBB071EE77631001FB02A /* MGLImageSourceTests.m in Sources */ = {isa = PBXBuildFile; fileRef = 071BBB051EE7761A001FB02A /* MGLImageSourceTests.m */; };
-<<<<<<< HEAD
 		0778DD431F67556700A73B34 /* MGLComputedShapeSource.h in Headers */ = {isa = PBXBuildFile; fileRef = 0778DD401F67555F00A73B34 /* MGLComputedShapeSource.h */; settings = {ATTRIBUTES = (Public, ); }; };
 		0778DD441F67556C00A73B34 /* MGLComputedShapeSource.mm in Sources */ = {isa = PBXBuildFile; fileRef = 0778DD411F67555F00A73B34 /* MGLComputedShapeSource.mm */; };
+		16376B491FFEED010000563E /* MGLMapViewLayoutTests.m in Sources */ = {isa = PBXBuildFile; fileRef = 16376B481FFEED010000563E /* MGLMapViewLayoutTests.m */; };
 		07D8C6FB1F67560100381808 /* MGLComputedShapeSource.mm in Sources */ = {isa = PBXBuildFile; fileRef = 0778DD411F67555F00A73B34 /* MGLComputedShapeSource.mm */; };
 		07D8C6FC1F67560400381808 /* MGLAbstractShapeSource.mm in Sources */ = {isa = PBXBuildFile; fileRef = 07D947501F67487E00E37934 /* MGLAbstractShapeSource.mm */; };
 		07D8C6FF1F67562C00381808 /* MGLComputedShapeSourceTests.m in Sources */ = {isa = PBXBuildFile; fileRef = 07D8C6FD1F67562800381808 /* MGLComputedShapeSourceTests.m */; };
 		07D947521F67488800E37934 /* MGLAbstractShapeSource.h in Headers */ = {isa = PBXBuildFile; fileRef = 07D9474F1F67487E00E37934 /* MGLAbstractShapeSource.h */; settings = {ATTRIBUTES = (Public, ); }; };
 		07D947531F67488E00E37934 /* MGLAbstractShapeSource_Private.h in Headers */ = {isa = PBXBuildFile; fileRef = 07D9474E1F67487E00E37934 /* MGLAbstractShapeSource_Private.h */; };
 		07D947541F67489200E37934 /* MGLAbstractShapeSource.mm in Sources */ = {isa = PBXBuildFile; fileRef = 07D947501F67487E00E37934 /* MGLAbstractShapeSource.mm */; };
-=======
-		16376B491FFEED010000563E /* MGLMapViewLayoutTests.m in Sources */ = {isa = PBXBuildFile; fileRef = 16376B481FFEED010000563E /* MGLMapViewLayoutTests.m */; };
->>>>>>> 2411fb31
 		1753ED421E53CE6F00A9FD90 /* MGLConversion.h in Headers */ = {isa = PBXBuildFile; fileRef = 1753ED411E53CE6F00A9FD90 /* MGLConversion.h */; };
 		1753ED431E53CE6F00A9FD90 /* MGLConversion.h in Headers */ = {isa = PBXBuildFile; fileRef = 1753ED411E53CE6F00A9FD90 /* MGLConversion.h */; };
 		1F06668A1EC64F8E001C16D7 /* MGLLight.h in Headers */ = {isa = PBXBuildFile; fileRef = 1F0666881EC64F8E001C16D7 /* MGLLight.h */; settings = {ATTRIBUTES = (Public, ); }; };
@@ -628,16 +625,13 @@
 		071BBAFC1EE75CD4001FB02A /* MGLImageSource.h */ = {isa = PBXFileReference; fileEncoding = 4; lastKnownFileType = sourcecode.c.h; path = MGLImageSource.h; sourceTree = "<group>"; };
 		071BBAFD1EE75CD4001FB02A /* MGLImageSource.mm */ = {isa = PBXFileReference; fileEncoding = 4; lastKnownFileType = sourcecode.cpp.objcpp; path = MGLImageSource.mm; sourceTree = "<group>"; };
 		071BBB051EE7761A001FB02A /* MGLImageSourceTests.m */ = {isa = PBXFileReference; fileEncoding = 4; lastKnownFileType = sourcecode.c.objc; name = MGLImageSourceTests.m; path = ../../darwin/test/MGLImageSourceTests.m; sourceTree = "<group>"; };
-<<<<<<< HEAD
 		0778DD401F67555F00A73B34 /* MGLComputedShapeSource.h */ = {isa = PBXFileReference; fileEncoding = 4; lastKnownFileType = sourcecode.c.h; path = MGLComputedShapeSource.h; sourceTree = "<group>"; };
 		0778DD411F67555F00A73B34 /* MGLComputedShapeSource.mm */ = {isa = PBXFileReference; fileEncoding = 4; lastKnownFileType = sourcecode.cpp.objcpp; path = MGLComputedShapeSource.mm; sourceTree = "<group>"; };
 		07D8C6FD1F67562800381808 /* MGLComputedShapeSourceTests.m */ = {isa = PBXFileReference; fileEncoding = 4; lastKnownFileType = sourcecode.c.objc; name = MGLComputedShapeSourceTests.m; path = ../../darwin/test/MGLComputedShapeSourceTests.m; sourceTree = "<group>"; };
+		16376B481FFEED010000563E /* MGLMapViewLayoutTests.m */ = {isa = PBXFileReference; lastKnownFileType = sourcecode.c.objc; path = MGLMapViewLayoutTests.m; sourceTree = "<group>"; };
 		07D9474E1F67487E00E37934 /* MGLAbstractShapeSource_Private.h */ = {isa = PBXFileReference; fileEncoding = 4; lastKnownFileType = sourcecode.c.h; path = MGLAbstractShapeSource_Private.h; sourceTree = "<group>"; };
 		07D9474F1F67487E00E37934 /* MGLAbstractShapeSource.h */ = {isa = PBXFileReference; fileEncoding = 4; lastKnownFileType = sourcecode.c.h; path = MGLAbstractShapeSource.h; sourceTree = "<group>"; };
 		07D947501F67487E00E37934 /* MGLAbstractShapeSource.mm */ = {isa = PBXFileReference; fileEncoding = 4; lastKnownFileType = sourcecode.cpp.objcpp; path = MGLAbstractShapeSource.mm; sourceTree = "<group>"; };
-=======
-		16376B481FFEED010000563E /* MGLMapViewLayoutTests.m */ = {isa = PBXFileReference; lastKnownFileType = sourcecode.c.objc; path = MGLMapViewLayoutTests.m; sourceTree = "<group>"; };
->>>>>>> 2411fb31
 		1753ED411E53CE6F00A9FD90 /* MGLConversion.h */ = {isa = PBXFileReference; fileEncoding = 4; lastKnownFileType = sourcecode.c.h; path = MGLConversion.h; sourceTree = "<group>"; };
 		1F0666881EC64F8E001C16D7 /* MGLLight.h */ = {isa = PBXFileReference; fileEncoding = 4; lastKnownFileType = sourcecode.c.h; path = MGLLight.h; sourceTree = "<group>"; };
 		1F0666891EC64F8E001C16D7 /* MGLLight.mm */ = {isa = PBXFileReference; fileEncoding = 4; lastKnownFileType = sourcecode.cpp.objcpp; path = MGLLight.mm; sourceTree = "<group>"; };
