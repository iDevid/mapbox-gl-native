#import "MGLAccountManager_Private.h"
#import "MGLMapboxEvents.h"
#import "MGLCategoryLoader.h"
#import "NSProcessInfo+MGLAdditions.h"

#import "FABKitProtocol.h"
#import "Fabric+FABKits.h"

@interface MGLAccountManager() <FABKit>

@property (atomic) BOOL mapboxMetricsEnabledSettingShownInApp;
@property (atomic) NSString *accessToken;

@end

@implementation MGLAccountManager

#pragma mark - Internal

+ (void)load {
    // Read the initial configuration from Info.plist. The shown-in-app setting
    // preempts the Settings bundle check in -[MGLMapboxEvents init] triggered
    // by setting the access token.
    NSBundle *bundle = [NSBundle mainBundle];
    NSNumber *shownInAppNumber = [bundle objectForInfoDictionaryKey:@"MGLMapboxMetricsEnabledSettingShownInApp"];
    if (shownInAppNumber) {
        [MGLAccountManager sharedManager].mapboxMetricsEnabledSettingShownInApp = [shownInAppNumber boolValue];
    }
    NSString *accessToken = [bundle objectForInfoDictionaryKey:@"MGLMapboxAccessToken"];
    if (accessToken.length) {
        self.accessToken = accessToken;
    }
}

// Can be called from any thread.
//
+ (instancetype) sharedManager {
    [MGLCategoryLoader loadCategories];

    if (NSProcessInfo.processInfo.mgl_isInterfaceBuilderDesignablesAgent) {
        return nil;
    }
    static dispatch_once_t onceToken;
    static MGLAccountManager *_sharedManager;
    void (^setupBlock)() = ^{
        dispatch_once(&onceToken, ^{
            _sharedManager = [[self alloc] init];
        });
    };
    if ( ! [[NSThread currentThread] isMainThread]) {
        dispatch_sync(dispatch_get_main_queue(), ^{
            setupBlock();
        });
    }
    else {
        setupBlock();
    }
    return _sharedManager;
}

+ (BOOL) mapboxMetricsEnabledSettingShownInApp {
    return [MGLAccountManager sharedManager].mapboxMetricsEnabledSettingShownInApp;
}

+ (void) setAccessToken:(NSString *) accessToken {
    accessToken = [accessToken stringByTrimmingCharactersInSet:
                   [NSCharacterSet whitespaceAndNewlineCharacterSet]];
    if ( ! [accessToken length]) return;
    
    [MGLAccountManager sharedManager].accessToken = accessToken;

    // Update MGLMapboxEvents
    // NOTE: This is (likely) the initial setup of MGLMapboxEvents
    [MGLMapboxEvents sharedManager];
}

+ (NSString *) accessToken {
    return [MGLAccountManager sharedManager].accessToken;
}

#pragma mark - Fabric

+ (NSString *)bundleIdentifier {
    return @"com.mapbox.sdk.ios";
}

+ (NSString *)kitDisplayVersion {
<<<<<<< HEAD
    return @"3.0.0-pre.7";
=======
    return @"3.0.0";
>>>>>>> 6d4e86f4
}

+ (void)initializeIfNeeded {
    Class fabric = NSClassFromString(@"Fabric");

    if (fabric) {
        NSDictionary *configuration = [fabric configurationDictionaryForKitClass:[MGLAccountManager class]];
        if ( ! configuration || ! configuration[@"accessToken"]) {
            NSLog(@"Configuration dictionary returned by Fabric was nil or doesn't have accessToken. Can't initialize MGLAccountManager.");
            return;
        }
        [self setAccessToken:configuration[@"accessToken"]];
        MGLAccountManager *sharedAccountManager = [self sharedManager];
        NSLog(@"MGLAccountManager was initialized with access token: %@", sharedAccountManager.accessToken);
    } else {
        NSLog(@"MGLAccountManager is used in a project that doesn't have Fabric.");
    }
}

@end<|MERGE_RESOLUTION|>--- conflicted
+++ resolved
@@ -85,11 +85,7 @@
 }
 
 + (NSString *)kitDisplayVersion {
-<<<<<<< HEAD
-    return @"3.0.0-pre.7";
-=======
     return @"3.0.0";
->>>>>>> 6d4e86f4
 }
 
 + (void)initializeIfNeeded {
