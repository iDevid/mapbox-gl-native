#import "MBXViewController.h"

#import "MBXAppDelegate.h"
#import "MBXCustomCalloutView.h"
#import "MBXOfflinePacksTableViewController.h"
#import "MBXAnnotationView.h"
#import "MBXUserLocationAnnotationView.h"
<<<<<<< HEAD
#import "LimeGreenStyleLayer.h"

#import "MGLFillStyleLayer.h"
=======
#import "MBXEmbeddedMapViewController.h"
>>>>>>> dfb9b26e

#import <Mapbox/Mapbox.h>

#import <objc/runtime.h>

static const CLLocationCoordinate2D WorldTourDestinations[] = {
    { .latitude = 38.9131982, .longitude = -77.0325453144239 },
    { .latitude = 37.7757368, .longitude = -122.4135302 },
    { .latitude = 12.9810816, .longitude = 77.6368034 },
    { .latitude = -13.15589555, .longitude = -74.2178961777998 },
};

static NSString * const MBXViewControllerAnnotationViewReuseIdentifer = @"MBXViewControllerAnnotationViewReuseIdentifer";

typedef NS_ENUM(NSInteger, MBXSettingsSections) {
    MBXSettingsCoreRendering = 0,
    MBXSettingsAnnotations,
    MBXSettingsRuntimeStyling,
    MBXSettingsMiscellaneous,
};

typedef NS_ENUM(NSInteger, MBXSettingsCoreRenderingRows) {
    MBXSettingsCoreRenderingResetPosition = 0,
    MBXSettingsCoreRenderingTileBoundaries,
    MBXSettingsCoreRenderingTileInfo,
    MBXSettingsCoreRenderingTimestamps,
    MBXSettingsCoreRenderingCollisionBoxes,
    MBXSettingsCoreRenderingOverdrawVisualization,
};

typedef NS_ENUM(NSInteger, MBXSettingsAnnotationsRows) {
    MBXSettingsAnnotations100Views = 0,
    MBXSettingsAnnotations1000Views,
    MBXSettingsAnnotations10000Views,
    MBXSettingsAnnotations100Sprites,
    MBXSettingsAnnotations1000Sprites,
    MBXSettingsAnnotations10000Sprites,
    MBXSettingsAnnotationAnimation,
    MBXSettingsAnnotationsTestShapes,
    MBXSettingsAnnotationsCustomCallout,
    MBXSettingsAnnotationsQueryAnnotations,
    MBXSettingsAnnotationsCustomUserDot,
    MBXSettingsAnnotationsRemoveAnnotations,
};

typedef NS_ENUM(NSInteger, MBXSettingsRuntimeStylingRows) {
    MBXSettingsRuntimeStylingBuildingExtrusions = 0,
    MBXSettingsRuntimeStylingWater,
    MBXSettingsRuntimeStylingRoads,
    MBXSettingsRuntimeStylingRaster,
    MBXSettingsRuntimeStylingShape,
    MBXSettingsRuntimeStylingSymbols,
    MBXSettingsRuntimeStylingBuildings,
    MBXSettingsRuntimeStylingFerry,
    MBXSettingsRuntimeStylingParks,
    MBXSettingsRuntimeStylingFilteredFill,
    MBXSettingsRuntimeStylingFilteredLines,
    MBXSettingsRuntimeStylingNumericFilteredFill,
    MBXSettingsRuntimeStylingStyleQuery,
    MBXSettingsRuntimeStylingFeatureSource,
    MBXSettingsRuntimeStylingPointCollection,
    MBXSettingsRuntimeStylingUpdateShapeSourceData,
    MBXSettingsRuntimeStylingUpdateShapeSourceURL,
    MBXSettingsRuntimeStylingUpdateShapeSourceFeatures,
    MBXSettingsRuntimeStylingVectorSource,
    MBXSettingsRuntimeStylingRasterSource,
    MBXSettingsRuntimeStylingImageSource,
    MBXSettingsRuntimeStylingRouteLine,
<<<<<<< HEAD
    MBXSettingsRuntimeStylingAddLimeGreenTriangleLayer,
=======
    MBXSettingsRuntimeStylingDDSPolygon,
    MBXSettingsRuntimeStylingCustomLatLonGrid,
>>>>>>> dfb9b26e
};

typedef NS_ENUM(NSInteger, MBXSettingsMiscellaneousRows) {
    MBXSettingsMiscellaneousShowReuseQueueStats = 0,
    MBXSettingsMiscellaneousWorldTour,
    MBXSettingsMiscellaneousShowZoomLevel,
    MBXSettingsMiscellaneousScrollView,
    MBXSettingsMiscellaneousToggleTwoMaps,
    MBXSettingsMiscellaneousCountryLabels,
    MBXSettingsMiscellaneousShowSnapshots,
    MBXSettingsMiscellaneousPrintLogFile,
    MBXSettingsMiscellaneousDeleteLogFile,
};

@interface MBXDroppedPinAnnotation : MGLPointAnnotation
@end

@implementation MBXDroppedPinAnnotation
@end

@interface MBXCustomCalloutAnnotation : MGLPointAnnotation
@property (nonatomic, assign) BOOL anchoredToAnnotation;
@property (nonatomic, assign) BOOL dismissesAutomatically;
@end

@implementation MBXCustomCalloutAnnotation
@end

@interface MBXSpriteBackedAnnotation : MGLPointAnnotation
@end

@implementation MBXSpriteBackedAnnotation
@end

@interface MBXViewController () <UITableViewDelegate,
                                 UITableViewDataSource,
                                 MGLMapViewDelegate,
                                 MGLComputedShapeSourceDataSource>


@property (nonatomic) IBOutlet MGLMapView *mapView;
@property (weak, nonatomic) IBOutlet UIButton *hudLabel;
@property (nonatomic) NSInteger styleIndex;
@property (nonatomic) BOOL debugLoggingEnabled;
@property (nonatomic) BOOL customUserLocationAnnnotationEnabled;
@property (nonatomic) BOOL usingLocaleBasedCountryLabels;
@property (nonatomic) BOOL reuseQueueStatsEnabled;
@property (nonatomic) BOOL showZoomLevelEnabled;

@end

@interface MGLMapView (MBXViewController)

@property (nonatomic) BOOL usingLocaleBasedCountryLabels;
@property (nonatomic) NSDictionary *annotationViewReuseQueueByIdentifier;

@end

@implementation MBXViewController
{
    BOOL _isTouringWorld;
}

#pragma mark - Setup & Teardown

+ (void)initialize
{
    if (self == [MBXViewController class])
    {
        [[NSUserDefaults standardUserDefaults] registerDefaults:@{
            @"MBXUserTrackingMode": @(MGLUserTrackingModeNone),
            @"MBXShowsUserLocation": @NO,
            @"MBXDebug": @NO,
        }];
    }
}

- (void)viewDidLoad
{
    [super viewDidLoad];

    [[NSNotificationCenter defaultCenter] addObserver:self selector:@selector(saveState:) name:UIApplicationDidEnterBackgroundNotification object:nil];
    [[NSNotificationCenter defaultCenter] addObserver:self selector:@selector(restoreState:) name:UIApplicationWillEnterForegroundNotification object:nil];
    [[NSNotificationCenter defaultCenter] addObserver:self selector:@selector(saveState:) name:UIApplicationWillTerminateNotification object:nil];

    [self restoreState:nil];

    self.debugLoggingEnabled = [[NSUserDefaults standardUserDefaults] boolForKey:@"MGLMapboxMetricsDebugLoggingEnabled"];
    self.mapView.scaleBar.hidden = NO;
    self.mapView.showsUserHeadingIndicator = YES;
    self.hudLabel.hidden = YES;
    if ([UIFont respondsToSelector:@selector(monospacedDigitSystemFontOfSize:weight:)]) {
        self.hudLabel.titleLabel.font = [UIFont monospacedDigitSystemFontOfSize:10 weight:UIFontWeightRegular];
    }

    if ([MGLAccountManager accessToken].length)
    {
        self.styleIndex = -1;
        [self cycleStyles:self];
    }
    else
    {
        UIAlertController *alertController = [UIAlertController alertControllerWithTitle:@"Access Token" message:@"Enter your Mapbox access token to load Mapbox-hosted tiles and styles:" preferredStyle:UIAlertControllerStyleAlert];
        [alertController addTextFieldWithConfigurationHandler:^(UITextField * _Nonnull textField)
         {
             textField.keyboardType = UIKeyboardTypeURL;
             textField.autocorrectionType = UITextAutocorrectionTypeNo;
             textField.autocapitalizationType = UITextAutocapitalizationTypeNone;
         }];

        [alertController addAction:[UIAlertAction actionWithTitle:@"Cancel" style:UIAlertActionStyleCancel handler:nil]];
        UIAlertAction *OKAction = [UIAlertAction actionWithTitle:@"OK" style:UIAlertActionStyleDefault handler:^(UIAlertAction * _Nonnull action)
        {
            UITextField *textField = alertController.textFields.firstObject;
            NSString *accessToken = textField.text;
            [[NSUserDefaults standardUserDefaults] setObject:accessToken forKey:MBXMapboxAccessTokenDefaultsKey];
            [MGLAccountManager setAccessToken:accessToken];

            self.styleIndex = -1;
            [self cycleStyles:self];
            [self.mapView reloadStyle:self];
        }];
        [alertController addAction:OKAction];

        if ([alertController respondsToSelector:@selector(setPreferredAction:)])
        {
            alertController.preferredAction = OKAction;
        }
        [self presentViewController:alertController animated:YES completion:nil];
    }
}

- (void)saveState:(__unused NSNotification *)notification
{
    NSUserDefaults *defaults = [NSUserDefaults standardUserDefaults];
    NSData *archivedCamera = [NSKeyedArchiver archivedDataWithRootObject:self.mapView.camera];
    [defaults setObject:archivedCamera forKey:@"MBXCamera"];
    [defaults setInteger:self.mapView.userTrackingMode forKey:@"MBXUserTrackingMode"];
    [defaults setBool:self.mapView.showsUserLocation forKey:@"MBXShowsUserLocation"];
    [defaults setInteger:self.mapView.debugMask forKey:@"MBXDebugMask"];
    [defaults synchronize];
}

- (void)restoreState:(__unused NSNotification *)notification
{
    NSUserDefaults *defaults = [NSUserDefaults standardUserDefaults];
    NSData *archivedCamera = [defaults objectForKey:@"MBXCamera"];
    MGLMapCamera *camera = archivedCamera ? [NSKeyedUnarchiver unarchiveObjectWithData:archivedCamera] : nil;
    if (camera)
    {
        self.mapView.camera = camera;
    }
    NSInteger uncheckedTrackingMode = [defaults integerForKey:@"MBXUserTrackingMode"];
    if (uncheckedTrackingMode >= 0 &&
        (NSUInteger)uncheckedTrackingMode >= MGLUserTrackingModeNone &&
        (NSUInteger)uncheckedTrackingMode <= MGLUserTrackingModeFollowWithCourse)
    {
        self.mapView.userTrackingMode = (MGLUserTrackingMode)uncheckedTrackingMode;
    }
    self.mapView.showsUserLocation = [defaults boolForKey:@"MBXShowsUserLocation"];
    NSInteger uncheckedDebugMask = [defaults integerForKey:@"MBXDebugMask"];
    if (uncheckedDebugMask >= 0)
    {
        self.mapView.debugMask = (MGLMapDebugMaskOptions)uncheckedDebugMask;
    }
}

- (UIInterfaceOrientationMask)supportedInterfaceOrientations
{
    return UIInterfaceOrientationMaskAll;
}

- (void)prepareForSegue:(UIStoryboardSegue *)segue sender:(__unused id)sender {
    if ([segue.identifier isEqualToString:@"ShowOfflinePacks"]) {
        MBXOfflinePacksTableViewController *controller = [segue destinationViewController];
        controller.mapView = self.mapView;
    }
}

- (void)dealloc
{
    [[NSNotificationCenter defaultCenter] removeObserver:self];

    [self saveState:nil];
}

#pragma mark - Debugging Interface

- (IBAction)showSettings:(__unused id)sender
{
    UITableViewController *settingsViewController = [[UITableViewController alloc] initWithStyle:UITableViewStyleGrouped];
    settingsViewController.tableView.delegate = self;
    settingsViewController.tableView.dataSource = self;
    settingsViewController.title = @"Debugging";
    settingsViewController.navigationItem.rightBarButtonItem = [[UIBarButtonItem alloc] initWithBarButtonSystemItem:UIBarButtonSystemItemDone target:self action:@selector(dismissSettings:)];
    UINavigationController *wrapper = [[UINavigationController alloc] initWithRootViewController:settingsViewController];
    wrapper.navigationBar.tintColor = self.navigationController.navigationBar.tintColor;
    [self.navigationController presentViewController:wrapper animated:YES completion:nil];
}

- (void)dismissSettings:(__unused id)sender
{
    [self dismissViewControllerAnimated:YES completion:nil];
}

- (NSArray <NSString *> *)settingsSectionTitles
{
    return @[
        @"Core Rendering",
        @"Annotations",
        @"Runtime Styling",
        @"Miscellaneous"
    ];
}

- (NSArray <NSString *> *)settingsTitlesForSection:(NSInteger)section
{
    NSMutableArray *settingsTitles = [NSMutableArray array];

    MGLMapDebugMaskOptions debugMask = self.mapView.debugMask;

    switch (section)
    {
        case MBXSettingsCoreRendering:
            [settingsTitles addObjectsFromArray:@[
                @"Reset Position",
                [NSString stringWithFormat:@"%@ Tile Boundaries",
                    (debugMask & MGLMapDebugTileBoundariesMask ? @"Hide" :@"Show")],
                [NSString stringWithFormat:@"%@ Tile Info",
                    (debugMask & MGLMapDebugTileInfoMask ? @"Hide" :@"Show")],
                [NSString stringWithFormat:@"%@ Tile Timestamps",
                    (debugMask & MGLMapDebugTimestampsMask ? @"Hide" :@"Show")],
                [NSString stringWithFormat:@"%@ Collision Boxes",
                    (debugMask & MGLMapDebugCollisionBoxesMask ? @"Hide" :@"Show")],
                [NSString stringWithFormat:@"%@ Overdraw Visualization",
                    (debugMask & MGLMapDebugOverdrawVisualizationMask ? @"Hide" :@"Show")],
            ]];
            break;
        case MBXSettingsAnnotations:
            [settingsTitles addObjectsFromArray:@[
                @"Add 100 Views",
                @"Add 1,000 Views",
                @"Add 10,000 Views",
                @"Add 100 Sprites",
                @"Add 1,000 Sprites",
                @"Add 10,000 Sprites",
                @"Animate an Annotation View",
                @"Add Test Shapes",
                @"Add Point With Custom Callout",
                @"Query Annotations",
                [NSString stringWithFormat:@"%@ Custom User Dot", (_customUserLocationAnnnotationEnabled ? @"Disable" : @"Enable")],
                @"Remove Annotations",
            ]];
            break;
        case MBXSettingsRuntimeStyling:
            [settingsTitles addObjectsFromArray:@[
                @"Add Building Extrusions",
                @"Style Water With Function",
                @"Style Roads With Function",
                @"Add Raster & Apply Function",
                @"Add Shapes & Apply Fill",
                @"Style Symbol Color",
                @"Style Building Fill Color",
                @"Style Ferry Line Color",
                @"Remove Parks",
                @"Style Fill With Filter",
                @"Style Lines With Filter",
                @"Style Fill With Numeric Filter",
                @"Query and Style Features",
                @"Style Feature",
                @"Style Dynamic Point Collection",
                @"Update Shape Source: Data",
                @"Update Shape Source: URL",
                @"Update Shape Source: Features",
                @"Style Vector Source",
                @"Style Raster Source",
                @"Style Image Source",
                @"Add Route Line",
<<<<<<< HEAD
                @"Add Lime Green Triangle Layer",
=======
                @"Dynamically Style Polygon",
                @"Add Custom Lat/Lon Grid",
>>>>>>> dfb9b26e
            ]];
            break;
        case MBXSettingsMiscellaneous:
            [settingsTitles addObjectsFromArray:@[
                [NSString stringWithFormat:@"%@ Reuse Queue Stats", (_reuseQueueStatsEnabled ? @"Hide" :@"Show")],
                @"Start World Tour",
                [NSString stringWithFormat:@"%@ Zoom/Pitch/Direction Label", (_showZoomLevelEnabled ? @"Hide" :@"Show")],
                @"Embedded Map View",
                [NSString stringWithFormat:@"%@ Second Map", ([self.view viewWithTag:2] == nil ? @"Show" : @"Hide")],
                [NSString stringWithFormat:@"Show Labels in %@", (_usingLocaleBasedCountryLabels ? @"Default Language" : [[NSLocale currentLocale] displayNameForKey:NSLocaleIdentifier value:[self bestLanguageForUser]])],
                @"Show Snapshots"
            ]];

            if (self.debugLoggingEnabled)
            {
                [settingsTitles addObjectsFromArray:@[
                    @"Print Telemetry Logfile",
                    @"Delete Telemetry Logfile",
                ]];
            };

            break;
        default:
            NSAssert(NO, @"All settings sections should be implemented");
            break;
    }

    return settingsTitles;
}

- (void)performActionForSettingAtIndexPath:(NSIndexPath *)indexPath
{
    switch (indexPath.section)
    {
        case MBXSettingsCoreRendering:
            switch (indexPath.row)
            {
                case MBXSettingsCoreRenderingResetPosition:
                    [self.mapView resetPosition];
                    break;
                case MBXSettingsCoreRenderingTileBoundaries:
                    self.mapView.debugMask ^= MGLMapDebugTileBoundariesMask;
                    break;
                case MBXSettingsCoreRenderingTileInfo:
                    self.mapView.debugMask ^= MGLMapDebugTileInfoMask;
                    break;
                case MBXSettingsCoreRenderingTimestamps:
                    self.mapView.debugMask ^= MGLMapDebugTimestampsMask;
                    break;
                case MBXSettingsCoreRenderingCollisionBoxes:
                    self.mapView.debugMask ^= MGLMapDebugCollisionBoxesMask;
                    break;
                case MBXSettingsCoreRenderingOverdrawVisualization:
                    self.mapView.debugMask ^= MGLMapDebugOverdrawVisualizationMask;
                    break;
                default:
                    NSAssert(NO, @"All core rendering setting rows should be implemented");
                    break;
            }
            break;
        case MBXSettingsAnnotations:
            switch (indexPath.row)
            {
                case MBXSettingsAnnotations100Views:
                    [self parseFeaturesAddingCount:100 usingViews:YES];
                    break;
                case MBXSettingsAnnotations1000Views:
                    [self parseFeaturesAddingCount:1000 usingViews:YES];
                    break;
                case MBXSettingsAnnotations10000Views:
                    [self parseFeaturesAddingCount:10000 usingViews:YES];
                    break;
                case MBXSettingsAnnotations100Sprites:
                    [self parseFeaturesAddingCount:100 usingViews:NO];
                    break;
                case MBXSettingsAnnotations1000Sprites:
                    [self parseFeaturesAddingCount:1000 usingViews:NO];
                    break;
                case MBXSettingsAnnotations10000Sprites:
                    [self parseFeaturesAddingCount:10000 usingViews:NO];
                    break;
                case MBXSettingsAnnotationAnimation:
                    [self animateAnnotationView];
                    break;
                case MBXSettingsAnnotationsTestShapes:
                    [self addTestShapes];
                    break;
                case MBXSettingsAnnotationsCustomCallout:
                    [self addAnnotationWithCustomCallout];
                    break;
                case MBXSettingsAnnotationsQueryAnnotations:
                    [self testQueryPointAnnotations];
                    break;
                case MBXSettingsAnnotationsCustomUserDot:
                    [self toggleCustomUserDot];
                    break;
                case MBXSettingsAnnotationsRemoveAnnotations:
                    [self.mapView removeAnnotations:self.mapView.annotations];
                    break;
                default:
                    NSAssert(NO, @"All annotations setting rows should be implemented");
                    break;
            }
            break;
        case MBXSettingsRuntimeStyling:
            switch (indexPath.row)
            {
                case MBXSettingsRuntimeStylingBuildingExtrusions:
                    [self styleBuildingExtrusions];
                    break;
                case MBXSettingsRuntimeStylingWater:
                    [self styleWaterLayer];
                    break;
                case MBXSettingsRuntimeStylingRoads:
                    [self styleRoadLayer];
                    break;
                case MBXSettingsRuntimeStylingRaster:
                    [self styleRasterLayer];
                    break;
                case MBXSettingsRuntimeStylingShape:
                    [self styleShapeSource];
                    break;
                case MBXSettingsRuntimeStylingSymbols:
                    [self styleSymbolLayer];
                    break;
                case MBXSettingsRuntimeStylingBuildings:
                    [self styleBuildingLayer];
                    break;
                case MBXSettingsRuntimeStylingFerry:
                    [self styleFerryLayer];
                    break;
                case MBXSettingsRuntimeStylingParks:
                    [self removeParkLayer];
                    break;
                case MBXSettingsRuntimeStylingFilteredFill:
                    [self styleFilteredFill];
                    break;
                case MBXSettingsRuntimeStylingFilteredLines:
                    [self styleFilteredLines];
                    break;
                case MBXSettingsRuntimeStylingNumericFilteredFill:
                    [self styleNumericFilteredFills];
                    break;
                case MBXSettingsRuntimeStylingStyleQuery:
                    [self styleQuery];
                    break;
                case MBXSettingsRuntimeStylingFeatureSource:
                    [self styleFeature];
                    break;
                case MBXSettingsRuntimeStylingPointCollection:
                    [self styleDynamicPointCollection];
                    break;
                case MBXSettingsRuntimeStylingUpdateShapeSourceURL:
                    [self updateShapeSourceURL];
                    break;
                case MBXSettingsRuntimeStylingUpdateShapeSourceData:
                    [self updateShapeSourceData];
                    break;
                case MBXSettingsRuntimeStylingUpdateShapeSourceFeatures:
                    [self updateShapeSourceFeatures];
                    break;
                case MBXSettingsRuntimeStylingVectorSource:
                    [self styleVectorSource];
                    break;
                case MBXSettingsRuntimeStylingRasterSource:
                    [self styleRasterSource];
                    break;
                case MBXSettingsRuntimeStylingImageSource:
                    [self styleImageSource];
                    break;
                case MBXSettingsRuntimeStylingRouteLine:
                    [self styleRouteLine];
                    break;
<<<<<<< HEAD
                case MBXSettingsRuntimeStylingAddLimeGreenTriangleLayer:
                    [self styleAddLimeGreenTriangleLayer];
=======
                case MBXSettingsRuntimeStylingDDSPolygon:
                    [self stylePolygonWithDDS];
                    break;
                case MBXSettingsRuntimeStylingCustomLatLonGrid:
                    [self addLatLonGrid];
>>>>>>> dfb9b26e
                    break;
                default:
                    NSAssert(NO, @"All runtime styling setting rows should be implemented");
                    break;
            }
            break;
        case MBXSettingsMiscellaneous:
            switch (indexPath.row)
            {
                case MBXSettingsMiscellaneousCountryLabels:
                    [self styleCountryLabelsLanguage];
                    break;
                case MBXSettingsMiscellaneousWorldTour:
                    [self startWorldTour];
                    break;
                case MBXSettingsMiscellaneousPrintLogFile:
                    [self printTelemetryLogFile];
                    break;
                case MBXSettingsMiscellaneousDeleteLogFile:
                    [self deleteTelemetryLogFile];
                    break;
                case MBXSettingsMiscellaneousShowReuseQueueStats:
                {
                    self.reuseQueueStatsEnabled = !self.reuseQueueStatsEnabled;
                    self.hudLabel.hidden = !self.reuseQueueStatsEnabled;
                    self.showZoomLevelEnabled = NO;
                    [self updateHUD];
                    break;
                }
                case MBXSettingsMiscellaneousShowZoomLevel:
                {
                    self.showZoomLevelEnabled = !self.showZoomLevelEnabled;
                    self.hudLabel.hidden = !self.showZoomLevelEnabled;
                    self.reuseQueueStatsEnabled = NO;
                    [self updateHUD];
                    break;
                }
                case MBXSettingsMiscellaneousScrollView:
                {
                    UIStoryboard *storyboard = [UIStoryboard storyboardWithName:@"Main" bundle:nil];
                    MBXEmbeddedMapViewController *embeddedMapViewController = (MBXEmbeddedMapViewController *)[storyboard instantiateViewControllerWithIdentifier:@"MBXEmbeddedMapViewController"];
                    [self.navigationController pushViewController:embeddedMapViewController animated:YES];
                    break;
                }
                case MBXSettingsMiscellaneousToggleTwoMaps:
                    if ([self.view viewWithTag:2] == nil) {
                        MGLMapView *secondMapView = [[MGLMapView alloc] initWithFrame:
                                                        CGRectMake(0, self.view.bounds.size.height / 2,
                                                                   self.view.bounds.size.width, self.view.bounds.size.height / 2)];
                        secondMapView.translatesAutoresizingMaskIntoConstraints = false;
                        secondMapView.tag = 2;
                        for (NSLayoutConstraint *constraint in self.view.constraints)
                        {
                            if ((constraint.firstItem  == self.mapView && constraint.firstAttribute  == NSLayoutAttributeBottom) ||
                                (constraint.secondItem == self.mapView && constraint.secondAttribute == NSLayoutAttributeBottom))
                            {
                                [self.view removeConstraint:constraint];
                                break;
                            }
                        }
                        [self.view addSubview:secondMapView];
                        [self.view addConstraints:@[
                            [NSLayoutConstraint constraintWithItem:self.mapView
                                                         attribute:NSLayoutAttributeBottom
                                                         relatedBy:NSLayoutRelationEqual
                                                            toItem:self.view
                                                         attribute:NSLayoutAttributeCenterY
                                                        multiplier:1
                                                          constant:0],
                            [NSLayoutConstraint constraintWithItem:secondMapView
                                                         attribute:NSLayoutAttributeCenterX
                                                         relatedBy:NSLayoutRelationEqual
                                                            toItem:self.view
                                                         attribute:NSLayoutAttributeCenterX
                                                        multiplier:1
                                                          constant:0],
                            [NSLayoutConstraint constraintWithItem:secondMapView
                                                         attribute:NSLayoutAttributeWidth
                                                         relatedBy:NSLayoutRelationEqual
                                                            toItem:self.view
                                                         attribute:NSLayoutAttributeWidth
                                                        multiplier:1
                                                          constant:0],
                            [NSLayoutConstraint constraintWithItem:secondMapView
                                                         attribute:NSLayoutAttributeTop
                                                         relatedBy:NSLayoutRelationEqual
                                                            toItem:self.view
                                                         attribute:NSLayoutAttributeCenterY
                                                        multiplier:1
                                                          constant:0],
                            [NSLayoutConstraint constraintWithItem:secondMapView
                                                         attribute:NSLayoutAttributeBottom
                                                         relatedBy:NSLayoutRelationEqual
                                                            toItem:self.bottomLayoutGuide
                                                         attribute:NSLayoutAttributeTop
                                                        multiplier:1
                                                          constant:0],
                        ]];
                    } else {
                        NSMutableArray *constraintsToRemove = [NSMutableArray array];
                        MGLMapView *secondMapView = (MGLMapView *)[self.view viewWithTag:2];
                        for (NSLayoutConstraint *constraint in self.view.constraints)
                        {
                            if (constraint.firstItem == secondMapView || constraint.secondItem == secondMapView)
                            {
                                [constraintsToRemove addObject:constraint];
                            }
                        }
                        [self.view removeConstraints:constraintsToRemove];
                        [secondMapView removeFromSuperview];
                        [self.view addConstraint:[NSLayoutConstraint constraintWithItem:self.mapView
                                                                              attribute:NSLayoutAttributeBottom
                                                                              relatedBy:NSLayoutRelationEqual
                                                                                 toItem:self.bottomLayoutGuide
                                                                              attribute:NSLayoutAttributeTop
                                                                             multiplier:1
                                                                               constant:0]];
                    }
                    break;
                case MBXSettingsMiscellaneousShowSnapshots:
                {
                    [self performSegueWithIdentifier:@"ShowSnapshots" sender:nil];
                    break;
                }
                default:
                    NSAssert(NO, @"All miscellaneous setting rows should be implemented");
                    break;
            }
            break;
        default:
            NSAssert(NO, @"All settings sections should be implemented");
            break;
    }
}

- (NSInteger)numberOfSectionsInTableView:(UITableView *)tableView
{
    return [[self settingsSectionTitles] count];
}

- (NSInteger)tableView:(UITableView *)tableView numberOfRowsInSection:(NSInteger)section
{
    return [[self settingsTitlesForSection:section] count];
}

- (NSString *)tableView:(UITableView *)tableView titleForHeaderInSection:(NSInteger)section;
{
    return [[self settingsSectionTitles] objectAtIndex:section];
}

- (UITableViewCell *)tableView:(UITableView *)tableView cellForRowAtIndexPath:(NSIndexPath *)indexPath
{
    UITableViewCell *cell = [[UITableViewCell alloc] initWithStyle:UITableViewCellStyleDefault reuseIdentifier:nil];

    cell.textLabel.text = [[self settingsTitlesForSection:indexPath.section] objectAtIndex:indexPath.row];

    return cell;
}

- (void)tableView:(UITableView *)tableView didSelectRowAtIndexPath:(NSIndexPath *)indexPath
{
    [tableView deselectRowAtIndexPath:indexPath animated:NO];

    [self dismissViewControllerAnimated:YES completion:^
    {
        [self performActionForSettingAtIndexPath:indexPath];
    }];
}

#pragma mark - Debugging Actions

- (void)parseFeaturesAddingCount:(NSUInteger)featuresCount usingViews:(BOOL)useViews
{
    [self.mapView removeAnnotations:self.mapView.annotations];

    dispatch_async(dispatch_get_global_queue(DISPATCH_QUEUE_PRIORITY_DEFAULT, 0), ^
    {
        NSData *featuresData = [NSData dataWithContentsOfFile:[[NSBundle mainBundle] pathForResource:@"points" ofType:@"geojson"]];

        id features = [NSJSONSerialization JSONObjectWithData:featuresData
                                                      options:0
                                                        error:nil];

        if ([features isKindOfClass:[NSDictionary class]])
        {
            NSMutableArray *annotations = [NSMutableArray array];

            for (NSDictionary *feature in features[@"features"])
            {
                CLLocationCoordinate2D coordinate = CLLocationCoordinate2DMake([feature[@"geometry"][@"coordinates"][1] doubleValue],
                                                                               [feature[@"geometry"][@"coordinates"][0] doubleValue]);
                NSString *title = feature[@"properties"][@"NAME"];

                MGLPointAnnotation *annotation = (useViews ? [MGLPointAnnotation new] : [MBXSpriteBackedAnnotation new]);

                annotation.coordinate = coordinate;
                annotation.title = title;

                [annotations addObject:annotation];

                if (annotations.count == featuresCount) break;
            }

            dispatch_async(dispatch_get_main_queue(), ^
            {
                [self.mapView addAnnotations:annotations];
                [self.mapView showAnnotations:annotations animated:YES];
            });
        }
    });
}

- (void)animateAnnotationView
    {
        MGLPointAnnotation *annot = [[MGLPointAnnotation alloc] init];
        annot.coordinate = self.mapView.centerCoordinate;
        [self.mapView addAnnotation:annot];
        
        // Move the annotation to a point that is offscreen.
        CGPoint point = CGPointMake(self.view.frame.origin.x - 200, CGRectGetMidY(self.view.frame));
        
        CLLocationCoordinate2D coord = [self.mapView convertPoint:point toCoordinateFromView:self.view];
        dispatch_after(dispatch_time(DISPATCH_TIME_NOW, (int64_t)(2 * NSEC_PER_SEC)), dispatch_get_main_queue(), ^{
            [UIView animateWithDuration:10 animations:^{
                annot.coordinate = coord;
            }];
        });
    };

- (void)addTestShapes
{
    // Pacific Northwest triangle
    //
    CLLocationCoordinate2D triangleCoordinates[3] =
    {
        CLLocationCoordinate2DMake(44, -122),
        CLLocationCoordinate2DMake(46, -122),
        CLLocationCoordinate2DMake(46, -121)
    };

    MGLPolygon *triangle = [MGLPolygon polygonWithCoordinates:triangleCoordinates count:3];

    [self.mapView addAnnotation:triangle];

    // West coast polyline
    //
    CLLocationCoordinate2D lineCoordinates[4] = {
        CLLocationCoordinate2DMake(47.6025, -122.3327),
        CLLocationCoordinate2DMake(45.5189, -122.6726),
        CLLocationCoordinate2DMake(37.7790, -122.4177),
        CLLocationCoordinate2DMake(34.0532, -118.2349)
    };
    MGLPolyline *line = [MGLPolyline polylineWithCoordinates:lineCoordinates count:4];
    [self.mapView addAnnotation:line];

    // Orcas Island, WA hike polyline
    //
    NSDictionary *hike = [NSJSONSerialization JSONObjectWithData:
                             [NSData dataWithContentsOfFile:
                                 [[NSBundle mainBundle] pathForResource:@"polyline" ofType:@"geojson"]]
                                                         options:0
                                                           error:nil];

    NSArray *hikeCoordinatePairs = hike[@"features"][0][@"geometry"][@"coordinates"];

    CLLocationCoordinate2D *polylineCoordinates = (CLLocationCoordinate2D *)malloc([hikeCoordinatePairs count] * sizeof(CLLocationCoordinate2D));

    for (NSUInteger i = 0; i < [hikeCoordinatePairs count]; i++)
    {
        polylineCoordinates[i] = CLLocationCoordinate2DMake([hikeCoordinatePairs[i][1] doubleValue], [hikeCoordinatePairs[i][0] doubleValue]);
    }

    MGLPolyline *polyline = [MGLPolyline polylineWithCoordinates:polylineCoordinates
                                                           count:[hikeCoordinatePairs count]];

    [self.mapView addAnnotation:polyline];

    free(polylineCoordinates);

    // PA/NJ/DE polygons
    //
    NSDictionary *threestates = [NSJSONSerialization JSONObjectWithData:
                          [NSData dataWithContentsOfFile:
                           [[NSBundle mainBundle] pathForResource:@"threestates" ofType:@"geojson"]]
                                                         options:0
                                                           error:nil];

    for (NSDictionary *feature in threestates[@"features"])
    {
        NSArray *stateCoordinatePairs = feature[@"geometry"][@"coordinates"];

        while ([stateCoordinatePairs count] == 1) stateCoordinatePairs = stateCoordinatePairs[0];

        CLLocationCoordinate2D *polygonCoordinates = (CLLocationCoordinate2D *)malloc([stateCoordinatePairs count] * sizeof(CLLocationCoordinate2D));

        for (NSUInteger i = 0; i < [stateCoordinatePairs count]; i++)
        {
            polygonCoordinates[i] = CLLocationCoordinate2DMake([stateCoordinatePairs[i][1] doubleValue], [stateCoordinatePairs[i][0] doubleValue]);
        }

        MGLPolygon *polygon = [MGLPolygon polygonWithCoordinates:polygonCoordinates count:[stateCoordinatePairs count]];
        polygon.title = feature[@"properties"][@"NAME"];

        [self.mapView addAnnotation:polygon];

        free(polygonCoordinates);
    }

    // Null Island polygon with an interior hole
    //
    CLLocationCoordinate2D innerCoordinates[] = {
        CLLocationCoordinate2DMake(-5, -5),
        CLLocationCoordinate2DMake(-5, 5),
        CLLocationCoordinate2DMake(5, 5),
        CLLocationCoordinate2DMake(5, -5),
    };
    MGLPolygon *innerPolygon = [MGLPolygon polygonWithCoordinates:innerCoordinates count:sizeof(innerCoordinates) / sizeof(innerCoordinates[0])];
    CLLocationCoordinate2D outerCoordinates[] = {
        CLLocationCoordinate2DMake(-10, -10),
        CLLocationCoordinate2DMake(-10, 10),
        CLLocationCoordinate2DMake(10, 10),
        CLLocationCoordinate2DMake(10, -10),
    };
    MGLPolygon *outerPolygon = [MGLPolygon polygonWithCoordinates:outerCoordinates count:sizeof(outerCoordinates) / sizeof(outerCoordinates[0]) interiorPolygons:@[innerPolygon]];
    [self.mapView addAnnotation:outerPolygon];
}

- (void)addAnnotationWithCustomCallout
{
    [self.mapView removeAnnotations:self.mapView.annotations];

    MBXCustomCalloutAnnotation *firstAnnotation = [[MBXCustomCalloutAnnotation alloc] init];
    firstAnnotation.coordinate = CLLocationCoordinate2DMake(48.8533940, 2.3775439);
    firstAnnotation.title = @"Open anchored to annotation";
    firstAnnotation.anchoredToAnnotation = YES;
    firstAnnotation.dismissesAutomatically = NO;

    MBXCustomCalloutAnnotation *secondAnnotation = [[MBXCustomCalloutAnnotation alloc] init];
    secondAnnotation.coordinate = CLLocationCoordinate2DMake(48.8543940, 2.3775439);
    secondAnnotation.title = @"Open not anchored to annotation";
    secondAnnotation.anchoredToAnnotation = NO;
    secondAnnotation.dismissesAutomatically = NO;

    MBXCustomCalloutAnnotation *thirdAnnotation = [[MBXCustomCalloutAnnotation alloc] init];
    thirdAnnotation.coordinate = CLLocationCoordinate2DMake(48.8553940, 2.3775439);
    thirdAnnotation.title = @"Dismisses automatically";
    thirdAnnotation.anchoredToAnnotation = YES;
    thirdAnnotation.dismissesAutomatically = YES;

    NSArray *annotations = @[firstAnnotation, secondAnnotation, thirdAnnotation];
    [self.mapView addAnnotations:annotations];

    [self.mapView showAnnotations:annotations animated:YES];
}

- (void)styleBuildingExtrusions
{
    MGLSource* source = [self.mapView.style sourceWithIdentifier:@"composite"];
    if (source) {

        MGLFillExtrusionStyleLayer* layer = [[MGLFillExtrusionStyleLayer alloc] initWithIdentifier:@"extrudedBuildings" source:source];
        layer.sourceLayerIdentifier = @"building";
        layer.predicate = [NSPredicate predicateWithFormat:@"extrude == 'true' AND height > 0"];
        layer.fillExtrusionBase = [NSExpression expressionForKeyPath:@"min_height"];
        layer.fillExtrusionHeight = [NSExpression expressionForKeyPath:@"height"];

        // Set the fill color to that of the existing building footprint layer, if it exists.
        MGLFillStyleLayer* buildingLayer = (MGLFillStyleLayer*)[self.mapView.style layerWithIdentifier:@"building"];
        if (buildingLayer) {
            if (buildingLayer.fillColor) {
                layer.fillExtrusionColor = buildingLayer.fillColor;
            } else {
                layer.fillExtrusionColor = [NSExpression expressionForConstantValue:[UIColor whiteColor]];
            }

            layer.fillExtrusionOpacity = [NSExpression expressionForConstantValue:@0.75];
        }

        MGLStyleLayer* labelLayer = [self.mapView.style layerWithIdentifier:@"waterway-label"];
        if (labelLayer) {
            [self.mapView.style insertLayer:layer belowLayer:labelLayer];
        } else {
            [self.mapView.style addLayer:layer];
        }
    }
}

- (void)styleWaterLayer
{
    MGLFillStyleLayer *waterLayer = (MGLFillStyleLayer *)[self.mapView.style layerWithIdentifier:@"water"];
    NSDictionary *waterColorStops = @{@6.0f: [UIColor yellowColor],
                                      @8.0f: [UIColor blueColor],
                                      @10.0f: [UIColor redColor],
                                      @12.0f: [UIColor greenColor],
                                      @14.0f: [UIColor blueColor]};
    waterLayer.fillColor = [NSExpression expressionWithFormat:
                            @"FUNCTION($zoomLevel, 'mgl_interpolateWithCurveType:parameters:stops:', 'linear', nil, %@)",
                            waterColorStops];

    NSDictionary *fillAntialiasedStops = @{@11: @YES,
                                           @12: @NO,
                                           @13: @YES,
                                           @14: @NO,
                                           @15: @YES};
    waterLayer.fillAntialiased = [NSExpression expressionWithFormat:
                                  @"FUNCTION($zoomLevel, 'mgl_stepWithMinimum:stops:', false, %@)",
                                  fillAntialiasedStops];
}

- (void)styleRoadLayer
{
    MGLLineStyleLayer *roadLayer = (MGLLineStyleLayer *)[self.mapView.style layerWithIdentifier:@"road-primary"];
    roadLayer.lineColor = [NSExpression expressionForConstantValue:[UIColor blackColor]];

    NSDictionary *lineWidthStops = @{@5: @5,
                                     @10: @15,
                                     @15: @30};
    NSExpression *lineWidthExpression = [NSExpression expressionWithFormat:
                                         @"FUNCTION($zoomLevel, 'mgl_interpolateWithCurveType:parameters:stops:', 'linear', nil, %@)",
                                         lineWidthStops];
    roadLayer.lineWidth = lineWidthExpression;
    roadLayer.lineGapWidth = lineWidthExpression;

    NSDictionary *roadLineColorStops = @{@10: [UIColor purpleColor],
                                         @13: [UIColor yellowColor],
                                         @16: [UIColor cyanColor]};
    roadLayer.lineColor = [NSExpression expressionWithFormat:
                           @"FUNCTION($zoomLevel, 'mgl_interpolateWithCurveType:parameters:stops:', 'linear', nil, %@)",
                           roadLineColorStops];

    roadLayer.visible = YES;
    roadLayer.maximumZoomLevel = 15;
    roadLayer.minimumZoomLevel = 13;
}

- (void)styleRasterLayer
{
    NSURL *rasterURL = [NSURL URLWithString:@"mapbox://mapbox.satellite"];
    MGLRasterSource *rasterSource = [[MGLRasterSource alloc] initWithIdentifier:@"my-raster-source" configurationURL:rasterURL tileSize:512];
    [self.mapView.style addSource:rasterSource];

    MGLRasterStyleLayer *rasterLayer = [[MGLRasterStyleLayer alloc] initWithIdentifier:@"my-raster-layer" source:rasterSource];
    NSDictionary *opacityStops = @{@20.0f: @1.0f,
                                   @5.0f: @0.0f};
    rasterLayer.rasterOpacity = [NSExpression expressionWithFormat:
                                 @"FUNCTION($zoomLevel, 'mgl_interpolateWithCurveType:parameters:stops:', 'linear', nil, %@)",
                                 opacityStops];
    [self.mapView.style addLayer:rasterLayer];
}

- (void)styleShapeSource
{
    NSString *filePath = [[NSBundle bundleForClass:self.class] pathForResource:@"amsterdam" ofType:@"geojson"];
    NSURL *geoJSONURL = [NSURL fileURLWithPath:filePath];
    MGLShapeSource *source = [[MGLShapeSource alloc] initWithIdentifier:@"ams" URL:geoJSONURL options:nil];
    [self.mapView.style addSource:source];

    MGLFillStyleLayer *fillLayer = [[MGLFillStyleLayer alloc] initWithIdentifier:@"test" source:source];
    fillLayer.fillColor = [NSExpression expressionForConstantValue:[UIColor purpleColor]];
    [self.mapView.style addLayer:fillLayer];

}

- (void)styleSymbolLayer
{
    MGLSymbolStyleLayer *stateLayer = (MGLSymbolStyleLayer *)[self.mapView.style layerWithIdentifier:@"state-label-lg"];
    stateLayer.textColor = [NSExpression expressionForConstantValue:[UIColor redColor]];
}

- (void)styleBuildingLayer
{
    MGLTransition transition =  { 5,  1 };
    self.mapView.style.transition = transition;
    MGLFillStyleLayer *buildingLayer = (MGLFillStyleLayer *)[self.mapView.style layerWithIdentifier:@"building"];
    buildingLayer.fillColor = [NSExpression expressionForConstantValue:[UIColor purpleColor]];
}

- (void)styleFerryLayer
{
    MGLLineStyleLayer *ferryLineLayer = (MGLLineStyleLayer *)[self.mapView.style layerWithIdentifier:@"ferry"];
    ferryLineLayer.lineColor = [NSExpression expressionForConstantValue:[UIColor redColor]];
}

- (void)removeParkLayer
{
    MGLFillStyleLayer *parkLayer = (MGLFillStyleLayer *)[self.mapView.style layerWithIdentifier:@"park"];
    [self.mapView.style removeLayer:parkLayer];
}

- (void)styleFilteredFill
{
    // set style and focus on Texas
    [self.mapView setStyleURL:[NSURL fileURLWithPath:[[NSBundle mainBundle] pathForResource:@"fill_filter_style" ofType:@"json"]]];
    [self.mapView setCenterCoordinate:CLLocationCoordinate2DMake(31, -100) zoomLevel:3 animated:NO];

    // after slight delay, fill in Texas (atypical use; we want to clearly see the change for test purposes)
    dispatch_after(dispatch_time(DISPATCH_TIME_NOW, (int64_t)(2 * NSEC_PER_SEC)), dispatch_get_main_queue(), ^
    {
        MGLFillStyleLayer *statesLayer = (MGLFillStyleLayer *)[self.mapView.style layerWithIdentifier:@"states"];

        // filter
        statesLayer.predicate = [NSPredicate predicateWithFormat:@"name == 'Texas'"];

        // paint properties
        statesLayer.fillColor = [NSExpression expressionForConstantValue:[UIColor redColor]];
        statesLayer.fillOpacity = [NSExpression expressionForConstantValue:@0.25];
    });
}

- (void)styleFilteredLines
{
    // set style and focus on lower 48
    [self.mapView setStyleURL:[NSURL fileURLWithPath:[[NSBundle mainBundle] pathForResource:@"line_filter_style" ofType:@"json"]]];
    [self.mapView setCenterCoordinate:CLLocationCoordinate2DMake(40, -97) zoomLevel:5 animated:NO];

    // after slight delay, change styling for all Washington-named counties  (atypical use; we want to clearly see the change for test purposes)
    dispatch_after(dispatch_time(DISPATCH_TIME_NOW, (int64_t)(2 * NSEC_PER_SEC)), dispatch_get_main_queue(), ^
    {
        MGLLineStyleLayer *countiesLayer = (MGLLineStyleLayer *)[self.mapView.style layerWithIdentifier:@"counties"];

        // filter
        countiesLayer.predicate = [NSPredicate predicateWithFormat:@"NAME10 == 'Washington'"];

        // paint properties
        countiesLayer.lineColor = [NSExpression expressionForConstantValue:[UIColor redColor]];
        countiesLayer.lineOpacity = [NSExpression expressionForConstantValue:@0.75];
        countiesLayer.lineWidth = [NSExpression expressionForConstantValue:@5];
    });
}

- (void)styleNumericFilteredFills
{
    // set style and focus on lower 48
    [self.mapView setStyleURL:[NSURL fileURLWithPath:[[NSBundle mainBundle] pathForResource:@"numeric_filter_style" ofType:@"json"]]];
    [self.mapView setCenterCoordinate:CLLocationCoordinate2DMake(40, -97) zoomLevel:5 animated:NO];

    // after slight delay, change styling for regions 200-299 (atypical use; we want to clearly see the change for test purposes)
    dispatch_after(dispatch_time(DISPATCH_TIME_NOW, (int64_t)(2 * NSEC_PER_SEC)), dispatch_get_main_queue(), ^
    {
        MGLFillStyleLayer *regionsLayer = (MGLFillStyleLayer *)[self.mapView.style layerWithIdentifier:@"regions"];

        // filter (testing both inline and format strings)
        regionsLayer.predicate = [NSPredicate predicateWithFormat:@"HRRNUM >= %@ AND HRRNUM < 300", @(200)];

        // paint properties
        regionsLayer.fillColor = [NSExpression expressionForConstantValue:[UIColor blueColor]];
        regionsLayer.fillOpacity = [NSExpression expressionForConstantValue:@0.5];
    });
}

- (void)styleQuery
{
    CGRect queryRect = CGRectInset(self.mapView.bounds, 100, 200);
    NSArray *visibleFeatures = [self.mapView visibleFeaturesInRect:queryRect];

    NSString *querySourceID = @"query-source-id";
    NSString *queryLayerID = @"query-layer-id";

    // RTE if you don't remove the layer first
    // RTE if you pass a nill layer to remove layer
    MGLStyleLayer *layer = [self.mapView.style layerWithIdentifier:queryLayerID];
    if (layer) {
        [self.mapView.style removeLayer:layer];
    }

    // RTE if you pass a nill source to remove source
    MGLSource *source = [self.mapView.style sourceWithIdentifier:querySourceID];
    if (source) {
        [self.mapView.style removeSource:source];
    }

    dispatch_async(dispatch_get_main_queue(), ^{
        MGLShapeSource *source = [[MGLShapeSource alloc] initWithIdentifier:querySourceID features:visibleFeatures options:nil];
        [self.mapView.style addSource:source];

        MGLFillStyleLayer *fillLayer = [[MGLFillStyleLayer alloc] initWithIdentifier:queryLayerID source:source];
        fillLayer.fillColor = [NSExpression expressionForConstantValue:[UIColor blueColor]];
        fillLayer.fillOpacity = [NSExpression expressionForConstantValue:@0.5];
        [self.mapView.style addLayer:fillLayer];
    });
}

- (void)styleFeature
{
    self.mapView.zoomLevel = 10;
    self.mapView.centerCoordinate = CLLocationCoordinate2DMake(51.068585180672635, -114.06074523925781);

    CLLocationCoordinate2D leafCoords[] = {
        {50.9683733218221,-114.07035827636719},
        {51.02325750523972,-114.06967163085938},
        {51.009434536947786,-114.14245605468749},
        {51.030599281184124,-114.12597656249999},
        {51.060386316691016,-114.21043395996094},
        {51.063838646941576,-114.17816162109375},
        {51.08152779888779,-114.19876098632812},
        {51.08066507029602,-114.16854858398438},
        {51.09662294502995,-114.17472839355469},
        {51.07764539352731,-114.114990234375},
        {51.13670896949613,-114.12391662597656},
        {51.13369295212583,-114.09576416015624},
        {51.17546878815025,-114.07585144042969},
        {51.140155605265896,-114.04632568359375},
        {51.15049396880196,-114.01542663574219},
        {51.088860342359965,-114.00924682617186},
        {51.12205789681453,-113.94813537597656},
        {51.106539930027225,-113.94882202148438},
        {51.117747873223344,-113.92616271972656},
        {51.10093493903458,-113.92616271972656},
        {51.10697105503078,-113.90625},
        {51.09144802136697,-113.9117431640625},
        {51.04916446529361,-113.97010803222655},
        {51.045279344649146,-113.9398956298828},
        {51.022825599852496,-114.06211853027344},
        {51.045279344649146,-113.9398956298828},
        {51.022825599852496,-114.06211853027344},
        {51.022825599852496,-114.06280517578125},
        {50.968805734317804,-114.06280517578125},
        {50.9683733218221,-114.07035827636719},
    };
    NSUInteger coordsCount = sizeof(leafCoords) / sizeof(leafCoords[0]);

    MGLPolygonFeature *feature = [MGLPolygonFeature polygonWithCoordinates:leafCoords count:coordsCount];
    feature.identifier = @"leaf-feature";
    feature.attributes = @{@"color": @"red"};

    MGLShapeSource *source = [[MGLShapeSource alloc] initWithIdentifier:@"leaf-source" shape:feature options:nil];
    [self.mapView.style addSource:source];

    MGLFillStyleLayer *layer = [[MGLFillStyleLayer alloc] initWithIdentifier:@"leaf-fill-layer" source:source];
    layer.predicate = [NSPredicate predicateWithFormat:@"color = 'red'"];
    layer.fillColor = [NSExpression expressionForConstantValue:[UIColor redColor]];
    [self.mapView.style addLayer:layer];

    NSString *geoJSON = @"{\"type\": \"Feature\", \"properties\": {\"color\": \"green\"}, \"geometry\": { \"type\": \"Point\", \"coordinates\": [ -114.06847000122069, 51.050459433092655 ] }}";

    NSData *data = [geoJSON dataUsingEncoding:NSUTF8StringEncoding];
    MGLShape *shape = [MGLShape shapeWithData:data encoding:NSUTF8StringEncoding error:NULL];
    MGLShapeSource *pointSource = [[MGLShapeSource alloc] initWithIdentifier:@"leaf-point-source" shape:shape options:nil];
    [self.mapView.style addSource:pointSource];

    MGLCircleStyleLayer *circleLayer = [[MGLCircleStyleLayer alloc] initWithIdentifier:@"leaf-circle-layer" source:pointSource];
    circleLayer.circleColor = [NSExpression expressionForConstantValue:[UIColor greenColor]];
    circleLayer.predicate = [NSPredicate predicateWithFormat:@"color = 'green'"];
    [self.mapView.style addLayer:circleLayer];


    CLLocationCoordinate2D squareCoords[] = {
        {51.056070541830934, -114.0274429321289},
        {51.07937094724242, -114.0274429321289},
        {51.07937094724242, -113.98761749267578},
        {51.05607054183093, -113.98761749267578},
        {51.056070541830934, -114.0274429321289},
    };
    MGLPolygon *polygon = [MGLPolygon polygonWithCoordinates:squareCoords count:sizeof(squareCoords)/sizeof(squareCoords[0])];
    MGLShapeSource *plainShapeSource = [[MGLShapeSource alloc] initWithIdentifier:@"leaf-plain-shape-source" shape:polygon options:nil];
    [self.mapView.style addSource:plainShapeSource];

    MGLFillStyleLayer *plainFillLayer = [[MGLFillStyleLayer alloc] initWithIdentifier:@"leaf-plain-fill-layer" source:plainShapeSource];
    plainFillLayer.fillColor = [NSExpression expressionForConstantValue:[UIColor yellowColor]];
    [self.mapView.style addLayer:plainFillLayer];
}

- (void)updateShapeSourceData
{
    [self.mapView setCenterCoordinate:CLLocationCoordinate2DMake(40.329795743702064, -107.75390625) zoomLevel:11 animated:NO];

    NSString *geoJSON = @"{\"type\": \"FeatureCollection\",\"features\": [{\"type\": \"Feature\",\"properties\": {},\"geometry\": {\"type\": \"LineString\",\"coordinates\": [[-107.75390625,40.329795743702064],[-104.34814453125,37.64903402157866]]}}]}";

    NSData *data = [geoJSON dataUsingEncoding:NSUTF8StringEncoding];
    MGLShape *shape = [MGLShape shapeWithData:data encoding:NSUTF8StringEncoding error:NULL];
    MGLShapeSource *source = [[MGLShapeSource alloc] initWithIdentifier:@"mutable-data-source-id" shape:shape options:nil];
    [self.mapView.style addSource:source];

    MGLLineStyleLayer *layer = [[MGLLineStyleLayer alloc] initWithIdentifier:@"mutable-data-layer-id" source:source];
    [self.mapView.style addLayer:layer];

    dispatch_after(dispatch_time(DISPATCH_TIME_NOW, (int64_t)(1 * NSEC_PER_SEC)), dispatch_get_main_queue(), ^{
        NSString *geoJSON = @"{\"type\": \"FeatureCollection\",\"features\": [{\"type\": \"Feature\",\"properties\": {},\"geometry\": {\"type\": \"LineString\",\"coordinates\": [[-107.75390625,40.329795743702064],[-109.34814453125,37.64903402157866]]}}]}";
        NSData *data = [geoJSON dataUsingEncoding:NSUTF8StringEncoding];
        MGLShape *shape = [MGLShape shapeWithData:data encoding:NSUTF8StringEncoding error:NULL];
        source.shape = shape;
    });
}

- (void)updateShapeSourceURL
{
    [self.mapView setCenterCoordinate:CLLocationCoordinate2DMake(48.668731, -122.857151) zoomLevel:11 animated:NO];

    NSString *filePath = [[NSBundle bundleForClass:self.class] pathForResource:@"polyline" ofType:@"geojson"];
    NSURL *geoJSONURL = [NSURL fileURLWithPath:filePath];
    MGLShapeSource *source = [[MGLShapeSource alloc] initWithIdentifier:@"mutable-data-source-url-id" URL:geoJSONURL options:nil];
    [self.mapView.style addSource:source];

    MGLLineStyleLayer *layer = [[MGLLineStyleLayer alloc] initWithIdentifier:@"mutable-data-layer-url-id" source:source];
    [self.mapView.style addLayer:layer];

    dispatch_after(dispatch_time(DISPATCH_TIME_NOW, (int64_t)(1 * NSEC_PER_SEC)), dispatch_get_main_queue(), ^{
        [self.mapView setCenterCoordinate:CLLocationCoordinate2DMake(41.563986787078704, -75.04843935793578) zoomLevel:8 animated:NO];

        NSString *filePath = [[NSBundle bundleForClass:self.class] pathForResource:@"threestates" ofType:@"geojson"];
        NSURL *geoJSONURL = [NSURL fileURLWithPath:filePath];

        source.URL = geoJSONURL;
    });
}

- (void)updateShapeSourceFeatures
{
    [self.mapView setCenterCoordinate:CLLocationCoordinate2DMake(-41.1520, 288.6592) zoomLevel:10 animated:NO];

    CLLocationCoordinate2D smallBox[] = {
        {-41.14763798539186, 288.68019104003906},
        {-41.140915920129665, 288.68019104003906},
        {-41.140915920129665, 288.6887741088867},
        {-41.14763798539186, 288.6887741088867},
        {-41.14763798539186, 288.68019104003906}
    };

    CLLocationCoordinate2D largeBox[] = {
        {-41.17710352162799, 288.67298126220703},
        {-41.13962313627545, 288.67298126220703},
        {-41.13962313627545, 288.7261962890625},
        {-41.17710352162799, 288.7261962890625},
        {-41.17710352162799, 288.67298126220703}
    };

    MGLPolygonFeature *smallBoxFeature = [MGLPolygonFeature polygonWithCoordinates:smallBox count:sizeof(smallBox)/sizeof(smallBox[0])];
    MGLPolygonFeature *largeBoxFeature = [MGLPolygonFeature polygonWithCoordinates:largeBox count:sizeof(largeBox)/sizeof(largeBox[0])];

    MGLShapeSource *source = [[MGLShapeSource alloc] initWithIdentifier:@"mutable-data-source-features-id"
                                                                    shape:smallBoxFeature
                                                                    options:nil];
    [self.mapView.style addSource:source];

    MGLFillStyleLayer *layer = [[MGLFillStyleLayer alloc] initWithIdentifier:@"mutable-data-layer-features-id" source:source];
    layer.fillColor = [NSExpression expressionForConstantValue:[UIColor redColor]];
    [self.mapView.style addLayer:layer];

    dispatch_after(dispatch_time(DISPATCH_TIME_NOW, (int64_t)(2 * NSEC_PER_SEC)), dispatch_get_main_queue(), ^{
        source.shape = largeBoxFeature;
    });
}

- (void)styleDynamicPointCollection
{
    [self.mapView setCenterCoordinate:CLLocationCoordinate2DMake(36.9979, -109.0441) zoomLevel:14 animated:NO];

    CLLocationCoordinate2D coordinates[] = {
        {37.00145594210082, -109.04960632324219},
        {37.00173012609867, -109.0404224395752},
        {36.99453246847359, -109.04960632324219},
        {36.99508088541243, -109.04007911682129},
    };
    MGLPointCollectionFeature *feature = [MGLPointCollectionFeature pointCollectionWithCoordinates:coordinates count:4];
    MGLShapeSource *source = [[MGLShapeSource alloc] initWithIdentifier:@"wiggle-source" shape:feature options:nil];
    [self.mapView.style addSource:source];

    MGLCircleStyleLayer *layer = [[MGLCircleStyleLayer alloc] initWithIdentifier:@"wiggle-layer" source:source];
    [self.mapView.style addLayer:layer];
}

- (void)styleVectorSource
{
    NSURL *url = [[NSURL alloc] initWithString:@"mapbox://mapbox.mapbox-terrain-v2"];
    MGLVectorSource *vectorSource = [[MGLVectorSource alloc] initWithIdentifier:@"style-vector-source-id" configurationURL:url];
    [self.mapView.style addSource:vectorSource];

    MGLBackgroundStyleLayer *backgroundLayer = [[MGLBackgroundStyleLayer alloc] initWithIdentifier:@"style-vector-background-layer-id"];
    backgroundLayer.backgroundColor = [NSExpression expressionForConstantValue:[UIColor blackColor]];
    [self.mapView.style addLayer:backgroundLayer];

    MGLLineStyleLayer *lineLayer = [[MGLLineStyleLayer alloc] initWithIdentifier:@"style-vector-line-layer-id" source:vectorSource];
    lineLayer.sourceLayerIdentifier = @"contour";
    lineLayer.lineJoin = [NSExpression expressionForConstantValue:@"round"];
    lineLayer.lineCap = [NSExpression expressionForConstantValue:@"round"];
    lineLayer.lineColor = [NSExpression expressionForConstantValue:[UIColor greenColor]];

    [self.mapView.style addLayer:lineLayer];
}

- (void)styleRasterSource
{
    NSString *tileURL = [NSString stringWithFormat:@"https://stamen-tiles.a.ssl.fastly.net/terrain-background/{z}/{x}/{y}%@.jpg", UIScreen.mainScreen.nativeScale > 1 ? @"@2x" : @""];
    MGLRasterSource *rasterSource = [[MGLRasterSource alloc] initWithIdentifier:@"style-raster-source-id" tileURLTemplates:@[tileURL] options:@{
        MGLTileSourceOptionTileSize: @256,
    }];
    [self.mapView.style addSource:rasterSource];

    MGLRasterStyleLayer *rasterLayer = [[MGLRasterStyleLayer alloc] initWithIdentifier:@"style-raster-layer-id" source:rasterSource];
    [self.mapView.style addLayer:rasterLayer];
}

- (void)styleImageSource
{
    MGLCoordinateQuad coordinateQuad = {
        { 46.437, -80.425 },
        { 37.936, -80.425 },
        { 37.936, -71.516 },
        { 46.437, -71.516 } };

    MGLImageSource *imageSource = [[MGLImageSource alloc] initWithIdentifier:@"style-image-source-id" coordinateQuad:coordinateQuad URL:[NSURL URLWithString:@"https://www.mapbox.com/mapbox-gl-js/assets/radar0.gif"]];

    [self.mapView.style addSource:imageSource];
    
    MGLRasterStyleLayer *rasterLayer = [[MGLRasterStyleLayer alloc] initWithIdentifier:@"style-raster-image-layer-id" source:imageSource];
    [self.mapView.style addLayer:rasterLayer];
    
    [NSTimer scheduledTimerWithTimeInterval:1.0
                                     target:self
                                   selector:@selector(updateAnimatedImageSource:)
                                   userInfo:imageSource
                                    repeats:YES];
}


- (void)updateAnimatedImageSource:(NSTimer *)timer {
    static int radarSuffix = 0;
    MGLImageSource *imageSource = (MGLImageSource *)timer.userInfo;
    NSURL *url = [NSURL URLWithString:[NSString stringWithFormat:@"https://www.mapbox.com/mapbox-gl-js/assets/radar%d.gif", radarSuffix++]];
    [imageSource setValue:url forKey:@"URL"];
    if (radarSuffix > 3) {
        radarSuffix = 0;
    }
}

-(void)styleCountryLabelsLanguage
{
    _usingLocaleBasedCountryLabels = !_usingLocaleBasedCountryLabels;
    self.mapView.style.localizesLabels = _usingLocaleBasedCountryLabels;
}

- (void)styleRouteLine
{
    CLLocationCoordinate2D coords[] = {
        { 43.84455590478528, 10.504238605499268 },
        { 43.84385562343126, 10.504125952720642 },
        { 43.84388657526694, 10.503299832344055 },
        { 43.84332557075269, 10.503235459327698 },
        { 43.843441641085036, 10.502264499664307 },
        { 43.84396395478592, 10.50242006778717 },
        { 43.84406067904351, 10.501744151115416 },
        { 43.84422317544319, 10.501792430877686 }
    };
    NSInteger count = sizeof(coords) / sizeof(coords[0]);

    [self.mapView setCenterCoordinate:coords[0] zoomLevel:16 animated:YES];

    MGLPolylineFeature *routeLine = [MGLPolylineFeature polylineWithCoordinates:coords count:count];

    MGLShapeSource *routeSource = [[MGLShapeSource alloc] initWithIdentifier:@"style-route-source" shape:routeLine options:nil];
    [self.mapView.style addSource:routeSource];

    MGLLineStyleLayer *baseRouteLayer = [[MGLLineStyleLayer alloc] initWithIdentifier:@"style-base-route-layer" source:routeSource];
    baseRouteLayer.lineColor = [NSExpression expressionForConstantValue:[UIColor orangeColor]];
    baseRouteLayer.lineWidth = [NSExpression expressionForConstantValue:@20];
    baseRouteLayer.lineOpacity = [NSExpression expressionForConstantValue:@0.5];
    baseRouteLayer.lineCap = [NSExpression expressionForConstantValue:@"round"];
    baseRouteLayer.lineJoin = [NSExpression expressionForConstantValue:@"round"];
    [self.mapView.style addLayer:baseRouteLayer];

    MGLLineStyleLayer *routeLayer = [[MGLLineStyleLayer alloc] initWithIdentifier:@"style-route-layer" source:routeSource];
    routeLayer.lineColor = [NSExpression expressionForConstantValue:[UIColor whiteColor]];
    routeLayer.lineWidth = [NSExpression expressionForConstantValue:@15];
    routeLayer.lineOpacity = [NSExpression expressionForConstantValue:@0.8];
    routeLayer.lineCap = [NSExpression expressionForConstantValue:@"round"];
    routeLayer.lineJoin = [NSExpression expressionForConstantValue:@"round"];
    [self.mapView.style addLayer:routeLayer];
}

<<<<<<< HEAD
- (void)styleAddLimeGreenTriangleLayer
{
    LimeGreenStyleLayer *layer = [[LimeGreenStyleLayer alloc] initWithIdentifier:@"mbx-custom"];
    [self.mapView.style addLayer:layer];
}

- (void)styleLabelLanguageForLayersNamed:(NSArray<NSString *> *)layers
{
    _usingLocaleBasedCountryLabels = !_usingLocaleBasedCountryLabels;
    NSString *bestLanguageForUser = [NSString stringWithFormat:@"{name_%@}", [self bestLanguageForUser]];
    NSString *language = _usingLocaleBasedCountryLabels ? bestLanguageForUser : @"{name}";
=======
- (void)stylePolygonWithDDS {
    CLLocationCoordinate2D leftCoords[] = {
        {37.73081027834234, -122.49412536621094},
        {37.7566013348511, -122.49412536621094},
        {37.7566013348511, -122.46253967285156},
        {37.73081027834234, -122.46253967285156},
        {37.73081027834234, -122.49412536621094},
    };
    CLLocationCoordinate2D rightCoords[] = {
        {37.73135334055843, -122.44640350341795},
        {37.75741564287944, -122.44640350341795},
        {37.75741564287944, -122.41310119628906},
        {37.73135334055843, -122.41310119628906},
        {37.73135334055843, -122.44640350341795},
    };
    MGLPolygonFeature *leftFeature = [MGLPolygonFeature polygonWithCoordinates:leftCoords count:5];
    leftFeature.attributes = @{@"fill": @(YES)};
>>>>>>> dfb9b26e

    MGLPolygonFeature *rightFeature = [MGLPolygonFeature polygonWithCoordinates:rightCoords count:5];
    rightFeature.attributes = @{@"opacity": @(0.5)};

    MGLShapeSource *shapeSource = [[MGLShapeSource alloc] initWithIdentifier:@"shape-source" features:@[leftFeature, rightFeature] options:nil];
    [self.mapView.style addSource:shapeSource];

    // source, categorical function that sets any feature with a "fill" attribute value of true to red color and anything without to green
    MGLFillStyleLayer *fillStyleLayer = [[MGLFillStyleLayer alloc] initWithIdentifier:@"fill-layer" source:shapeSource];
    fillStyleLayer.fillColor = [NSExpression expressionWithFormat:@"TERNARY(fill, %@, %@)", [UIColor greenColor], [UIColor redColor]];

    // source, identity function that sets any feature with an "opacity" attribute to use that value and anything without to 1.0
    fillStyleLayer.fillOpacity = [NSExpression expressionWithFormat:@"TERNARY(opacity != nil, opacity, 1.0)"];
    [self.mapView.style addLayer:fillStyleLayer];
}

- (void)addLatLonGrid
{
    MGLComputedShapeSource *source = [[MGLComputedShapeSource alloc] initWithIdentifier:@"latlon"
                                                                              options:@{MGLShapeSourceOptionMaximumZoomLevel:@14}];
    source.dataSource = self;
    [self.mapView.style addSource:source];
    MGLLineStyleLayer *lineLayer = [[MGLLineStyleLayer alloc] initWithIdentifier:@"latlonlines"
                                                                          source:source];
    [self.mapView.style addLayer:lineLayer];
    MGLSymbolStyleLayer *labelLayer = [[MGLSymbolStyleLayer alloc] initWithIdentifier:@"latlonlabels"
                                                                               source:source];
    labelLayer.text = [NSExpression expressionForKeyPath:@"value"];
    [self.mapView.style addLayer:labelLayer];
}

- (NSString *)bestLanguageForUser
{
    // https://www.mapbox.com/vector-tiles/mapbox-streets-v7/#overview
    NSArray *supportedLanguages = @[ @"ar", @"en", @"es", @"fr", @"de", @"pt", @"ru", @"zh", @"zh-Hans" ];
    NSArray<NSString *> *preferredLanguages = [NSBundle preferredLocalizationsFromArray:supportedLanguages forPreferences:[NSLocale preferredLanguages]];
    NSString *mostSpecificLanguage;

    for (NSString *language in preferredLanguages)
    {
        if (language.length > mostSpecificLanguage.length)
        {
            mostSpecificLanguage = language;
        }
    }

    return mostSpecificLanguage ?: @"en";
}

- (IBAction)startWorldTour
{
    _isTouringWorld = YES;

    [self.mapView removeAnnotations:self.mapView.annotations];
    NSUInteger numberOfAnnotations = sizeof(WorldTourDestinations) / sizeof(WorldTourDestinations[0]);
    NSMutableArray *annotations = [NSMutableArray arrayWithCapacity:numberOfAnnotations];
    for (NSUInteger i = 0; i < numberOfAnnotations; i++)
    {
        MBXDroppedPinAnnotation *annotation = [[MBXDroppedPinAnnotation alloc] init];
        annotation.coordinate = WorldTourDestinations[i];
        [annotations addObject:annotation];
    }
    [self.mapView addAnnotations:annotations];
    [self continueWorldTourWithRemainingAnnotations:annotations];
}

- (void)continueWorldTourWithRemainingAnnotations:(NS_MUTABLE_ARRAY_OF(MGLPointAnnotation *) *)annotations
{
    MGLPointAnnotation *nextAnnotation = annotations.firstObject;
    if (!nextAnnotation || !_isTouringWorld)
    {
        _isTouringWorld = NO;
        return;
    }

    [annotations removeObjectAtIndex:0];
    MGLMapCamera *camera = [MGLMapCamera cameraLookingAtCenterCoordinate:nextAnnotation.coordinate
                                                            fromDistance:10
                                                                   pitch:arc4random_uniform(60)
                                                                 heading:arc4random_uniform(360)];
    __weak MBXViewController *weakSelf = self;
    [self.mapView flyToCamera:camera completionHandler:^{
        MBXViewController *strongSelf = weakSelf;
        [strongSelf performSelector:@selector(continueWorldTourWithRemainingAnnotations:)
                         withObject:annotations
                         afterDelay:2];
    }];
}

- (void)toggleCustomUserDot
{
    _customUserLocationAnnnotationEnabled = !_customUserLocationAnnnotationEnabled;
    self.mapView.showsUserLocation = NO;
    self.mapView.userTrackingMode = MGLUserTrackingModeFollow;
}

- (void)testQueryPointAnnotations {
    NSNumber *visibleAnnotationCount = @(self.mapView.visibleAnnotations.count);
    NSString *message;
    if ([visibleAnnotationCount integerValue] == 1) {
        message = [NSString stringWithFormat:@"There is %@ visible annotation.", visibleAnnotationCount];
    } else {
        message = [NSString stringWithFormat:@"There are %@ visible annotations.", visibleAnnotationCount];
    }

    UIAlertController *alertController = [UIAlertController alertControllerWithTitle:@"Visible Annotations" message:message preferredStyle:UIAlertControllerStyleAlert];
    [alertController addAction:[UIAlertAction actionWithTitle:@"Ok" style:UIAlertActionStyleCancel handler:nil]];
    [self presentViewController:alertController animated:YES completion:nil];
}

- (void)printTelemetryLogFile
{
    NSString *fileContents = [NSString stringWithContentsOfFile:[self telemetryDebugLogFilePath] encoding:NSUTF8StringEncoding error:nil];
    NSLog(@"%@", fileContents);
}

- (void)deleteTelemetryLogFile
{
    NSString *filePath = [self telemetryDebugLogFilePath];
    if ([[NSFileManager defaultManager] isDeletableFileAtPath:filePath])
    {
        NSError *error;
        BOOL success = [[NSFileManager defaultManager] removeItemAtPath:filePath error:&error];
        if (success) {
            NSLog(@"Deleted telemetry log.");
        } else {
            NSLog(@"Error deleting telemetry log: %@", error.localizedDescription);
        }
    }
}

- (NSString *)telemetryDebugLogFilePath
{
    NSDateFormatter *dateFormatter = [[NSDateFormatter alloc] init];
    [dateFormatter setDateFormat:@"yyyy'-'MM'-'dd"];
    [dateFormatter setTimeZone:[NSTimeZone systemTimeZone]];
    NSString *filePath = [[NSSearchPathForDirectoriesInDomains(NSDocumentDirectory, NSUserDomainMask, YES) firstObject] stringByAppendingPathComponent:[NSString stringWithFormat:@"telemetry_log-%@.json", [dateFormatter stringFromDate:[NSDate date]]]];

    return filePath;
}

#pragma mark - User Actions

- (IBAction)handleLongPress:(UILongPressGestureRecognizer *)longPress
{
    if (longPress.state == UIGestureRecognizerStateBegan)
    {
        CGPoint point = [longPress locationInView:longPress.view];
        NSArray *features = [self.mapView visibleFeaturesAtPoint:point];
        NSString *title;
        for (id <MGLFeature> feature in features) {
            if (!title) {
                title = [feature attributeForKey:@"name_en"] ?: [feature attributeForKey:@"name"];
            }
        }

        MBXDroppedPinAnnotation *pin = [[MBXDroppedPinAnnotation alloc] init];
        pin.coordinate = [self.mapView convertPoint:point
                                 toCoordinateFromView:self.mapView];
        pin.title = title ?: @"Dropped Pin";
        pin.subtitle = [[[MGLCoordinateFormatter alloc] init] stringFromCoordinate:pin.coordinate];
        // Calling `addAnnotation:` on mapView is not required since `selectAnnotation:animated` has the side effect of adding the annotation if required
        [self.mapView selectAnnotation:pin animated:YES];
    }
}

- (IBAction)cycleStyles:(__unused id)sender
{
    static NSArray *styleNames;
    static NSArray *styleURLs;

    static dispatch_once_t onceToken;
    dispatch_once(&onceToken, ^{
        styleNames = @[
            @"Streets",
            @"Outdoors",
            @"Light",
            @"Dark",
            @"Satellite",
            @"Satellite Streets",
            @"Traffic Day",
            @"Traffic Night",
        ];
        styleURLs = @[
            [MGLStyle streetsStyleURL],
            [MGLStyle outdoorsStyleURL],
            [MGLStyle lightStyleURL],
            [MGLStyle darkStyleURL],
            [MGLStyle satelliteStyleURL],
            [MGLStyle satelliteStreetsStyleURL],
            [NSURL URLWithString:@"mapbox://styles/mapbox/traffic-day-v2"],
            [NSURL URLWithString:@"mapbox://styles/mapbox/traffic-night-v2"],
            
        ];
        NSAssert(styleNames.count == styleURLs.count, @"Style names and URLs don’t match.");

        // Make sure defaultStyleURLs is up-to-date.
        unsigned numMethods = 0;
        Method *methods = class_copyMethodList(object_getClass([MGLStyle class]), &numMethods);
        unsigned numStyleURLMethods = 0;
        for (NSUInteger i = 0; i < numMethods; i++) {
            Method method = methods[i];
            if (method_getNumberOfArguments(method) == 3 /* _cmd, self, version */) {
                SEL selector = method_getName(method);
                NSString *name = @(sel_getName(selector));
                if ([name hasSuffix:@"StyleURLWithVersion:"]) {
                    numStyleURLMethods += 1;
                }
            }
        }
        NSAssert(numStyleURLMethods == styleNames.count,
                 @"MGLStyle provides %u default styles but iosapp only knows about %lu of them.",
                 numStyleURLMethods, (unsigned long)styleNames.count);
    });

    self.styleIndex = (self.styleIndex + 1) % styleNames.count;

    self.mapView.styleURL = styleURLs[self.styleIndex];

    UIButton *titleButton = (UIButton *)self.navigationItem.titleView;
    [titleButton setTitle:styleNames[self.styleIndex] forState:UIControlStateNormal];
}

- (IBAction)locateUser:(id)sender
{
    MGLUserTrackingMode nextMode;
    NSString *nextAccessibilityValue;
    switch (self.mapView.userTrackingMode) {
        case MGLUserTrackingModeNone:
            nextMode = MGLUserTrackingModeFollow;
            nextAccessibilityValue = @"Follow location";
            break;
        case MGLUserTrackingModeFollow:
            nextMode = MGLUserTrackingModeFollowWithHeading;
            nextAccessibilityValue = @"Follow location and heading";
            break;
        case MGLUserTrackingModeFollowWithHeading:
            nextMode = MGLUserTrackingModeFollowWithCourse;
            nextAccessibilityValue = @"Follow course";
            break;
        case MGLUserTrackingModeFollowWithCourse:
            nextMode = MGLUserTrackingModeNone;
            nextAccessibilityValue = @"Off";
            break;
    }
    self.mapView.userTrackingMode = nextMode;
    [sender setAccessibilityValue:nextAccessibilityValue];
}

#pragma mark - MGLMapViewDelegate

- (MGLAnnotationView *)mapView:(MGLMapView *)mapView viewForAnnotation:(id<MGLAnnotation>)annotation
{
    if (annotation == mapView.userLocation)
    {
        if (_customUserLocationAnnnotationEnabled)
        {
            MBXUserLocationAnnotationView *annotationView = [[MBXUserLocationAnnotationView alloc] initWithFrame:CGRectZero];
            annotationView.frame = CGRectMake(0, 0, annotationView.intrinsicContentSize.width, annotationView.intrinsicContentSize.height);
            return annotationView;
        }

        return nil;
    }
    // Use GL backed pins for dropped pin annotations
    if ([annotation isKindOfClass:[MBXDroppedPinAnnotation class]] || [annotation isKindOfClass:[MBXSpriteBackedAnnotation class]])
    {
        return nil;
    }

    MBXAnnotationView *annotationView = (MBXAnnotationView *)[mapView dequeueReusableAnnotationViewWithIdentifier:MBXViewControllerAnnotationViewReuseIdentifer];
    if (!annotationView)
    {
        annotationView = [[MBXAnnotationView alloc] initWithReuseIdentifier:MBXViewControllerAnnotationViewReuseIdentifer];
        annotationView.frame = CGRectMake(0, 0, 10, 10);
        annotationView.backgroundColor = [UIColor whiteColor];

        // Note that having two long press gesture recognizers on overlapping
        // views (`self.view` & `annotationView`) will cause weird behaviour.
        // Comment out the pin dropping functionality in the handleLongPress:
        // method in this class to make draggable annotation views play nice.
        annotationView.draggable = YES;

        // Uncomment to force annotation view to maintain a constant size when
        // the map is tilted. By default, annotation views will shrink and grow
        // as they move towards and away from the horizon. Relatedly, annotations
        // backed by GL sprites currently ONLY scale with viewing distance.
        // annotationView.scalesWithViewingDistance = NO;
    } else {
        // orange indicates that the annotation view was reused
        annotationView.backgroundColor = [UIColor orangeColor];
    }
    return annotationView;
}

- (MGLAnnotationImage *)mapView:(MGLMapView * __nonnull)mapView imageForAnnotation:(id <MGLAnnotation> __nonnull)annotation
{
    if ([annotation isKindOfClass:[MBXDroppedPinAnnotation class]] || [annotation isKindOfClass:[MBXCustomCalloutAnnotation class]])
    {
        return nil; // use default marker
    }

    NSAssert([annotation isKindOfClass:[MBXSpriteBackedAnnotation class]], @"Annotations should be sprite-backed.");

    NSString *title = [(MGLPointAnnotation *)annotation title];
    if (!title.length) return nil;
    NSString *lastTwoCharacters = [title substringFromIndex:title.length - 2];

    MGLAnnotationImage *annotationImage = [mapView dequeueReusableAnnotationImageWithIdentifier:lastTwoCharacters];

    if ( ! annotationImage)
    {
        UIColor *color;

        // make every tenth annotation blue
        if ([lastTwoCharacters hasSuffix:@"0"]) {
            color = [UIColor blueColor];
        } else {
            color = [UIColor redColor];
        }

        UIImage *image = [self imageWithText:lastTwoCharacters backgroundColor:color];
        annotationImage = [MGLAnnotationImage annotationImageWithImage:image reuseIdentifier:lastTwoCharacters];

        // don't allow touches on blue annotations
        if ([color isEqual:[UIColor blueColor]]) annotationImage.enabled = NO;
    }

    return annotationImage;
}


- (UIImage *)imageWithText:(NSString *)text backgroundColor:(UIColor *)color
{
    CGRect rect = CGRectMake(0, 0, 20, 15);

    UIGraphicsBeginImageContextWithOptions(rect.size, NO, [[UIScreen mainScreen] scale]);

    CGContextRef ctx = UIGraphicsGetCurrentContext();

    CGContextSetFillColorWithColor(ctx, [[color colorWithAlphaComponent:0.75] CGColor]);
    CGContextFillRect(ctx, rect);

    CGContextSetStrokeColorWithColor(ctx, [[UIColor blackColor] CGColor]);
    CGContextStrokeRectWithWidth(ctx, rect, 2);

    NSAttributedString *drawString = [[NSAttributedString alloc] initWithString:text attributes:@{
        NSFontAttributeName: [UIFont fontWithName:@"Arial-BoldMT" size:12],
        NSForegroundColorAttributeName: [UIColor whiteColor],
    }];
    CGSize stringSize = drawString.size;
    CGRect stringRect = CGRectMake((rect.size.width - stringSize.width) / 2,
                                   (rect.size.height - stringSize.height) / 2,
                                   stringSize.width,
                                   stringSize.height);
    [drawString drawInRect:stringRect];

    UIImage *image = UIGraphicsGetImageFromCurrentImageContext();
    UIGraphicsEndImageContext();
    return image;
}

- (BOOL)mapView:(__unused MGLMapView *)mapView annotationCanShowCallout:(__unused id <MGLAnnotation>)annotation
{
    return YES;
}

- (CGFloat)mapView:(__unused MGLMapView *)mapView alphaForShapeAnnotation:(MGLShape *)annotation
{
    return ([annotation isKindOfClass:[MGLPolygon class]] ? 0.5 : 1.0);
}

- (UIColor *)mapView:(__unused MGLMapView *)mapView strokeColorForShapeAnnotation:(MGLShape *)annotation
{
    UIColor *color = [annotation isKindOfClass:[MGLPolyline class]] ? [UIColor greenColor] : [UIColor blackColor];
    return [color colorWithAlphaComponent:0.9];
}

- (UIColor *)mapView:(__unused MGLMapView *)mapView fillColorForPolygonAnnotation:(__unused MGLPolygon *)annotation
{
    UIColor *color = annotation.pointCount > 3 ? [UIColor greenColor] : [UIColor redColor];
    return [color colorWithAlphaComponent:0.5];
}

- (void)mapView:(__unused MGLMapView *)mapView didChangeUserTrackingMode:(MGLUserTrackingMode)mode animated:(__unused BOOL)animated
{
    UIImage *newButtonImage;
    NSString *newButtonTitle;

    switch (mode) {
        case MGLUserTrackingModeNone:
            newButtonImage = [UIImage imageNamed:@"TrackingLocationOffMask.png"];
            break;

        case MGLUserTrackingModeFollow:
            newButtonImage = [UIImage imageNamed:@"TrackingLocationMask.png"];
            break;

        case MGLUserTrackingModeFollowWithHeading:
            newButtonImage = [UIImage imageNamed:@"TrackingHeadingMask.png"];
            break;
        case MGLUserTrackingModeFollowWithCourse:
            newButtonImage = nil;
            newButtonTitle = @"Course";
            break;
    }

    self.navigationItem.rightBarButtonItem.title = newButtonTitle;
    [UIView animateWithDuration:0.25 animations:^{
        self.navigationItem.rightBarButtonItem.image = newButtonImage;
    }];
}

- (nullable id <MGLCalloutView>)mapView:(__unused MGLMapView *)mapView calloutViewForAnnotation:(id<MGLAnnotation>)annotation
{
    if ([annotation respondsToSelector:@selector(title)]
        && [annotation isKindOfClass:[MBXCustomCalloutAnnotation class]])
    {
        MBXCustomCalloutAnnotation *customAnnotation = (MBXCustomCalloutAnnotation *)annotation;
        MBXCustomCalloutView *calloutView = [[MBXCustomCalloutView alloc] init];
        calloutView.representedObject = annotation;
        calloutView.anchoredToAnnotation = customAnnotation.anchoredToAnnotation;
        calloutView.dismissesAutomatically = customAnnotation.dismissesAutomatically;
        return calloutView;
    }
    return nil;
}

- (UIView *)mapView:(__unused MGLMapView *)mapView leftCalloutAccessoryViewForAnnotation:(__unused id<MGLAnnotation>)annotation
{
    UIButton *button = [UIButton buttonWithType:UIButtonTypeSystem];
    button.frame = CGRectZero;
    [button setTitle:@"Left" forState:UIControlStateNormal];
    [button sizeToFit];
    return button;
}

- (UIView *)mapView:(__unused MGLMapView *)mapView rightCalloutAccessoryViewForAnnotation:(__unused id<MGLAnnotation>)annotation
{
    UIButton *button = [UIButton buttonWithType:UIButtonTypeSystem];
    button.frame = CGRectZero;
    [button setTitle:@"Right" forState:UIControlStateNormal];
    [button sizeToFit];
    return button;
}

- (void)mapView:(MGLMapView *)mapView tapOnCalloutForAnnotation:(id <MGLAnnotation>)annotation
{
    if ( ! [annotation isKindOfClass:[MGLPointAnnotation class]])
    {
        return;
    }

    MGLPointAnnotation *point = (MGLPointAnnotation *)annotation;
    point.coordinate = [self.mapView convertPoint:self.mapView.center toCoordinateFromView:self.mapView];
}

- (void)mapView:(MGLMapView *)mapView didFinishLoadingStyle:(MGLStyle *)style
{
    // Default Mapbox styles use {name_en} as their label language, which means
    // that a device with an English-language locale is already effectively
    // using locale-based country labels.
    _usingLocaleBasedCountryLabels = [[self bestLanguageForUser] isEqualToString:@"en"];
}

- (void)mapViewRegionIsChanging:(MGLMapView *)mapView
{
    [self updateHUD];
}

- (void)mapView:(MGLMapView *)mapView regionDidChangeWithReason:(MGLCameraChangeReason)reason animated:(BOOL)animated
{
    [self updateHUD];
}

- (void)mapView:(MGLMapView *)mapView didUpdateUserLocation:(MGLUserLocation *)userLocation {
    [self updateHUD];
}

- (void)updateHUD {
    if (!self.reuseQueueStatsEnabled && !self.showZoomLevelEnabled) return;

    NSString *hudString;

    if (self.reuseQueueStatsEnabled) {
        NSUInteger queuedAnnotations = 0;
        for (NSArray *queue in self.mapView.annotationViewReuseQueueByIdentifier.allValues) {
            queuedAnnotations += queue.count;
        }
        hudString = [NSString stringWithFormat:@"Visible: %ld  Queued: %ld", (unsigned long)self.mapView.visibleAnnotations.count, (unsigned long)queuedAnnotations];
    } else if (self.showZoomLevelEnabled) {
        hudString = [NSString stringWithFormat:@"%.2f ∕ ↕\U0000FE0E%.f° ∕ %.f°", self.mapView.zoomLevel, self.mapView.camera.pitch, self.mapView.direction];
    }

    [self.hudLabel setTitle:hudString forState:UIControlStateNormal];
}

#pragma mark - MGLComputedShapeSourceDataSource

- (NSArray<id <MGLFeature>>*)featuresInCoordinateBounds:(MGLCoordinateBounds)bounds zoomLevel:(NSUInteger)zoom {
    double gridSpacing;
    if(zoom >= 13) {
        gridSpacing = 0.01;
    } else if(zoom >= 11) {
        gridSpacing = 0.05;
    } else if(zoom == 10) {
        gridSpacing = .1;
    } else if(zoom == 9) {
        gridSpacing = 0.25;
    } else if(zoom == 8) {
        gridSpacing = 0.5;
    } else if (zoom >= 6) {
        gridSpacing = 1;
    } else if(zoom == 5) {
        gridSpacing = 2;
    } else if(zoom >= 4) {
        gridSpacing = 5;
    } else if(zoom == 2) {
        gridSpacing = 10;
    } else {
        gridSpacing = 20;
    }

    NSMutableArray <id <MGLFeature>> * features = [NSMutableArray array];
    CLLocationCoordinate2D coords[2];

    for (double y = ceil(bounds.ne.latitude / gridSpacing) * gridSpacing; y >= floor(bounds.sw.latitude / gridSpacing) * gridSpacing; y -= gridSpacing) {
        coords[0] = CLLocationCoordinate2DMake(y, bounds.sw.longitude);
        coords[1] = CLLocationCoordinate2DMake(y, bounds.ne.longitude);
        MGLPolylineFeature *feature = [MGLPolylineFeature polylineWithCoordinates:coords count:2];
        feature.attributes = @{@"value": @(y)};
        [features addObject:feature];
    }

    for (double x = floor(bounds.sw.longitude / gridSpacing) * gridSpacing; x <= ceil(bounds.ne.longitude / gridSpacing) * gridSpacing; x += gridSpacing) {
        coords[0] = CLLocationCoordinate2DMake(bounds.sw.latitude, x);
        coords[1] = CLLocationCoordinate2DMake(bounds.ne.latitude, x);
        MGLPolylineFeature *feature = [MGLPolylineFeature polylineWithCoordinates:coords count:2];
        feature.attributes = @{@"value": @(x)};
        [features addObject:feature];
    }

    return features;
}

@end<|MERGE_RESOLUTION|>--- conflicted
+++ resolved
@@ -5,13 +5,8 @@
 #import "MBXOfflinePacksTableViewController.h"
 #import "MBXAnnotationView.h"
 #import "MBXUserLocationAnnotationView.h"
-<<<<<<< HEAD
 #import "LimeGreenStyleLayer.h"
-
-#import "MGLFillStyleLayer.h"
-=======
 #import "MBXEmbeddedMapViewController.h"
->>>>>>> dfb9b26e
 
 #import <Mapbox/Mapbox.h>
 
@@ -80,12 +75,9 @@
     MBXSettingsRuntimeStylingRasterSource,
     MBXSettingsRuntimeStylingImageSource,
     MBXSettingsRuntimeStylingRouteLine,
-<<<<<<< HEAD
     MBXSettingsRuntimeStylingAddLimeGreenTriangleLayer,
-=======
     MBXSettingsRuntimeStylingDDSPolygon,
     MBXSettingsRuntimeStylingCustomLatLonGrid,
->>>>>>> dfb9b26e
 };
 
 typedef NS_ENUM(NSInteger, MBXSettingsMiscellaneousRows) {
@@ -364,12 +356,9 @@
                 @"Style Raster Source",
                 @"Style Image Source",
                 @"Add Route Line",
-<<<<<<< HEAD
                 @"Add Lime Green Triangle Layer",
-=======
                 @"Dynamically Style Polygon",
                 @"Add Custom Lat/Lon Grid",
->>>>>>> dfb9b26e
             ]];
             break;
         case MBXSettingsMiscellaneous:
@@ -543,16 +532,13 @@
                 case MBXSettingsRuntimeStylingRouteLine:
                     [self styleRouteLine];
                     break;
-<<<<<<< HEAD
                 case MBXSettingsRuntimeStylingAddLimeGreenTriangleLayer:
                     [self styleAddLimeGreenTriangleLayer];
-=======
                 case MBXSettingsRuntimeStylingDDSPolygon:
                     [self stylePolygonWithDDS];
                     break;
                 case MBXSettingsRuntimeStylingCustomLatLonGrid:
                     [self addLatLonGrid];
->>>>>>> dfb9b26e
                     break;
                 default:
                     NSAssert(NO, @"All runtime styling setting rows should be implemented");
@@ -1422,19 +1408,12 @@
     [self.mapView.style addLayer:routeLayer];
 }
 
-<<<<<<< HEAD
 - (void)styleAddLimeGreenTriangleLayer
 {
     LimeGreenStyleLayer *layer = [[LimeGreenStyleLayer alloc] initWithIdentifier:@"mbx-custom"];
     [self.mapView.style addLayer:layer];
 }
 
-- (void)styleLabelLanguageForLayersNamed:(NSArray<NSString *> *)layers
-{
-    _usingLocaleBasedCountryLabels = !_usingLocaleBasedCountryLabels;
-    NSString *bestLanguageForUser = [NSString stringWithFormat:@"{name_%@}", [self bestLanguageForUser]];
-    NSString *language = _usingLocaleBasedCountryLabels ? bestLanguageForUser : @"{name}";
-=======
 - (void)stylePolygonWithDDS {
     CLLocationCoordinate2D leftCoords[] = {
         {37.73081027834234, -122.49412536621094},
@@ -1452,7 +1431,6 @@
     };
     MGLPolygonFeature *leftFeature = [MGLPolygonFeature polygonWithCoordinates:leftCoords count:5];
     leftFeature.attributes = @{@"fill": @(YES)};
->>>>>>> dfb9b26e
 
     MGLPolygonFeature *rightFeature = [MGLPolygonFeature polygonWithCoordinates:rightCoords count:5];
     rightFeature.attributes = @{@"opacity": @(0.5)};
