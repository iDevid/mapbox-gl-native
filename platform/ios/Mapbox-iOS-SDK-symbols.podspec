--- conflicted
+++ resolved
@@ -1,11 +1,7 @@
 Pod::Spec.new do |m|
 
   m.name    = 'Mapbox-iOS-SDK'
-<<<<<<< HEAD
-  m.version = '3.3.0-symbols'
-=======
   m.version = '3.3.1-symbols'
->>>>>>> 03ebae0f
 
   m.summary           = 'Open source vector map solution for iOS with full styling capabilities.'
   m.description       = 'Open source, OpenGL-based vector map solution for iOS with full styling capabilities and Cocoa Touch APIs.'
