#import "MGLMapView.h"

#import <mbgl/platform/log.hpp>
#import <mbgl/platform/gl.hpp>

#import <GLKit/GLKit.h>
#import <OpenGLES/EAGL.h>

#include <mbgl/mbgl.hpp>
#include <mbgl/platform/platform.hpp>
#include <mbgl/platform/darwin/reachability.h>
#include <mbgl/storage/default_file_source.hpp>
#include <mbgl/storage/default/sqlite_cache.hpp>
#include <mbgl/storage/network_status.hpp>
#include <mbgl/util/geo.hpp>

#import "MGLTypes.h"
#import "MGLStyleFunctionValue.h"
#import "MGLAnnotation.h"

#import "UIColor+MGLAdditions.h"
#import "NSArray+MGLAdditions.h"
#import "NSDictionary+MGLAdditions.h"

#import <algorithm>
#import "MGLMapboxEvents.h"
#import "MGLMetricsLocationManager.h"

// Returns the path to the default cache database on this system.
const std::string &defaultCacheDatabase() {
    static const std::string path = []() -> std::string {
        NSArray *paths = NSSearchPathForDirectoriesInDomains(NSCachesDirectory, NSUserDomainMask, YES);
        if ([paths count] == 0) {
            // Disable the cache if we don't have a location to write.
            return "";
        }

        NSString *libraryDirectory = [paths objectAtIndex:0];
        return [[libraryDirectory stringByAppendingPathComponent:@"cache.db"] UTF8String];
    }();
    return path;
}

static dispatch_once_t loadGLExtensions;

NSString *const MGLDefaultStyleName = @"Emerald";
NSString *const MGLStyleVersion = @"v7";
NSString *const MGLDefaultStyleMarkerSymbolName = @"default_marker";

extern NSString *const MGLStyleKeyGeneric;
extern NSString *const MGLStyleKeyFill;
extern NSString *const MGLStyleKeyLine;
extern NSString *const MGLStyleKeyIcon;
extern NSString *const MGLStyleKeyText;
extern NSString *const MGLStyleKeyRaster;
extern NSString *const MGLStyleKeyComposite;
extern NSString *const MGLStyleKeyBackground;

extern NSString *const MGLStyleValueFunctionAllowed;

NSTimeInterval const MGLAnimationDuration = 0.3;

NSString *const MGLAnnotationIDKey = @"MGLAnnotationIDKey";

#pragma mark - Private -

@interface MGLMapView () <UIGestureRecognizerDelegate, GLKViewDelegate>

@property (nonatomic) EAGLContext *context;
@property (nonatomic) GLKView *glView;
@property (nonatomic) NSOperationQueue *regionChangeDelegateQueue;
@property (nonatomic) UIImageView *compass;
@property (nonatomic) UIImageView *logoBug;
@property (nonatomic) UIButton *attributionButton;
@property (nonatomic) UIPanGestureRecognizer *pan;
@property (nonatomic) UIPinchGestureRecognizer *pinch;
@property (nonatomic) UIRotationGestureRecognizer *rotate;
@property (nonatomic) UILongPressGestureRecognizer *quickZoom;
@property (nonatomic) NSMutableArray *bundledStyleNames;
@property (nonatomic) NSMapTable *annotationsStore;
@property (nonatomic) std::vector<uint32_t> annotationsNearbyLastTap;
@property (nonatomic, weak) id <MGLAnnotation> selectedAnnotation;
@property (nonatomic, readonly) NSDictionary *allowedStyleTypes;
@property (nonatomic) CGPoint centerPoint;
@property (nonatomic) CGFloat scale;
@property (nonatomic) CGFloat angle;
@property (nonatomic) CGFloat quickZoomStart;
@property (nonatomic, getter=isAnimatingGesture) BOOL animatingGesture;
@property (nonatomic, readonly, getter=isRotationAllowed) BOOL rotationAllowed;

@end

@interface MGLStyleFunctionValue (MGLMapViewFriend)

@property (nonatomic) NSString *functionType;
@property (nonatomic) NSDictionary *stops;
@property (nonatomic) CGFloat zBase;
@property (nonatomic) CGFloat val;
@property (nonatomic) CGFloat slope;
@property (nonatomic) CGFloat min;
@property (nonatomic) CGFloat max;
@property (nonatomic) CGFloat minimumZoom;
@property (nonatomic) CGFloat maximumZoom;

- (id)rawStyle;

@end

@implementation MGLMapView

@synthesize bundledStyleNames=_bundledStyleNames;

#pragma mark - Setup & Teardown -

@dynamic debugActive;

class MBGLView;

std::chrono::steady_clock::duration secondsAsDuration(float duration)
{
    return std::chrono::duration_cast<std::chrono::steady_clock::duration>(std::chrono::duration<float, std::chrono::seconds::period>(duration));
}

mbgl::Map *mbglMap = nullptr;
MBGLView *mbglView = nullptr;
mbgl::SQLiteCache *mbglFileCache = nullptr;
mbgl::DefaultFileSource *mbglFileSource = nullptr;

- (instancetype)initWithFrame:(CGRect)frame accessToken:(NSString *)accessToken styleJSON:(NSString *)styleJSON
{
    self = [super initWithFrame:frame];

    if (self && [self commonInit])
    {
        if (accessToken) [self setAccessToken:accessToken];

        if (styleJSON || accessToken)
        {
            // If style is set directly, pass it on. If not, if we have an access
            // token, we can pass nil and use the default style.
            //
            [self setStyleJSON:styleJSON];
        }
    }

    return self;
}

- (instancetype)initWithFrame:(CGRect)frame accessToken:(NSString *)accessToken bundledStyleNamed:(NSString *)styleName
{
    self = [super initWithFrame:frame];
    
    if (self && [self commonInit])
    {
        if (accessToken) [self setAccessToken:accessToken];
        if (styleName) [self useBundledStyleNamed:styleName];
    }
    
    return self;
}

- (instancetype)initWithFrame:(CGRect)frame accessToken:(NSString *)accessToken
{
    return [self initWithFrame:frame accessToken:accessToken styleJSON:nil];
}

- (instancetype)initWithCoder:(NSCoder *)decoder
{
    self = [super initWithCoder:decoder];

    if (self && [self commonInit])
    {
        return self;
    }

    return nil;
}

- (void)setAccessToken:(NSString *)accessToken
{
    if (accessToken)
    {
        mbglMap->setAccessToken((std::string)[accessToken cStringUsingEncoding:[NSString defaultCStringEncoding]]);
        [[MGLMapboxEvents sharedManager] setToken:accessToken];
    }
}

- (void)setStyleJSON:(NSString *)styleJSON
{
    if ( ! styleJSON)
    {
        [self useBundledStyleNamed:[[[MGLDefaultStyleName lowercaseString]
                                        stringByAppendingString:@"-"]
                                        stringByAppendingString:MGLStyleVersion]];
    }
    else
    {
        mbglMap->setStyleJSON((std::string)[styleJSON cStringUsingEncoding:[NSString defaultCStringEncoding]]);
    }
}

- (void)setStyleURL:(NSString *)filePathURL
{
    mbglMap->setStyleURL(std::string("asset://") + [filePathURL UTF8String]);
}

- (BOOL)commonInit
{
    // create context
    //
    _context = [[EAGLContext alloc] initWithAPI:kEAGLRenderingAPIOpenGLES2];

    if ( ! _context)
    {
        mbgl::Log::Error(mbgl::Event::Setup, "failed to create OpenGL ES context");

        return NO;
    }

    // setup accessibility
    //
    self.accessibilityLabel = @"Map";
    
    // setup Metrics
    MGLMapboxEvents *events = [MGLMapboxEvents sharedManager];
    NSString *appName = [[NSBundle mainBundle] objectForInfoDictionaryKey:@"CFBundleName"];
    NSString *appVersion = [[NSBundle mainBundle] objectForInfoDictionaryKey:@"CFBundleShortVersionString"];
    if (appName != nil) {
        events.appName = appName;
    }
    if (appVersion != nil) {
        events.appVersion = appVersion;
    }

    // create GL view
    //
    _glView = [[GLKView alloc] initWithFrame:self.bounds context:_context];
    _glView.autoresizingMask = UIViewAutoresizingFlexibleWidth | UIViewAutoresizingFlexibleHeight;
    _glView.enableSetNeedsDisplay = YES;
    _glView.drawableStencilFormat = GLKViewDrawableStencilFormat8;
    _glView.drawableDepthFormat = GLKViewDrawableDepthFormat16;
    if ([UIScreen instancesRespondToSelector:@selector(nativeScale)]) {
        _glView.contentScaleFactor = [[UIScreen mainScreen] nativeScale];
    }
    _glView.delegate = self;
    [_glView bindDrawable];
    [self addSubview:_glView];

    _glView.contentMode = UIViewContentModeCenter;
    [self setBackgroundColor:[UIColor clearColor]];

    // load extensions
    //
    dispatch_once(&loadGLExtensions, ^{
        const std::string extensions = (char *)glGetString(GL_EXTENSIONS);

        using namespace mbgl;

        if (extensions.find("GL_OES_vertex_array_object") != std::string::npos) {
            gl::BindVertexArray = glBindVertexArrayOES;
            gl::DeleteVertexArrays = glDeleteVertexArraysOES;
            gl::GenVertexArrays = glGenVertexArraysOES;
            gl::IsVertexArray = glIsVertexArrayOES;
        }

        if (extensions.find("GL_OES_packed_depth_stencil") != std::string::npos) {
            gl::isPackedDepthStencilSupported = YES;
        }

        if (extensions.find("GL_OES_depth24") != std::string::npos) {
            gl::isDepth24Supported = YES;
        }
    });

    // setup mbgl map
    //
    mbglView = new MBGLView(self);
    mbglFileCache  = new mbgl::SQLiteCache(defaultCacheDatabase());
    mbglFileSource = new mbgl::DefaultFileSource(mbglFileCache);
    mbglMap = new mbgl::Map(*mbglView, *mbglFileSource);
    mbglView->resize(self.bounds.size.width, self.bounds.size.height, _glView.contentScaleFactor, _glView.drawableWidth, _glView.drawableHeight);

    // Notify map object when network reachability status changes.
    [[NSNotificationCenter defaultCenter] addObserver:self
                                             selector:@selector(reachabilityChanged:)
                                                 name:kReachabilityChangedNotification
                                               object:nil];

    Reachability* reachability = [Reachability reachabilityForInternetConnection];
    [reachability startNotifier];

    // setup annotations
    //
    _annotationsStore = [NSMapTable mapTableWithKeyOptions:NSMapTableStrongMemory valueOptions:NSMapTableStrongMemory];
    std::string defaultSymbolName([MGLDefaultStyleMarkerSymbolName cStringUsingEncoding:[NSString defaultCStringEncoding]]);
    mbglMap->setDefaultPointAnnotationSymbol(defaultSymbolName);

    // setup logo bug
    //
    _logoBug = [[UIImageView alloc] initWithImage:[MGLMapView resourceImageNamed:@"mapbox.png"]];
    _logoBug.accessibilityLabel = @"Mapbox logo";
    _logoBug.frame = CGRectMake(8, self.bounds.size.height - _logoBug.bounds.size.height - 4, _logoBug.bounds.size.width, _logoBug.bounds.size.height);
    _logoBug.translatesAutoresizingMaskIntoConstraints = NO;
    [self addSubview:_logoBug];

    // setup attribution
    //
    _attributionButton = [UIButton buttonWithType:UIButtonTypeInfoLight];
    _attributionButton.accessibilityLabel = @"Attribution info";
    [_attributionButton addTarget:self action:@selector(showAttribution:) forControlEvents:UIControlEventTouchUpInside];
    _attributionButton.frame = CGRectMake(self.bounds.size.width - _attributionButton.bounds.size.width - 8, self.bounds.size.height - _attributionButton.bounds.size.height - 8, _attributionButton.bounds.size.width, _attributionButton.bounds.size.height);
    _attributionButton.translatesAutoresizingMaskIntoConstraints = NO;
    [self addSubview:_attributionButton];

    // setup compass
    //
    _compass = [[UIImageView alloc] initWithImage:[MGLMapView resourceImageNamed:@"Compass.png"]];
    _compass.accessibilityLabel = @"Compass";
    UIImage *compassImage = [MGLMapView resourceImageNamed:@"Compass.png"];
    _compass.frame = CGRectMake(0, 0, compassImage.size.width, compassImage.size.height);
    _compass.alpha = 0;
    UIView *container = [[UIView alloc] initWithFrame:CGRectMake(self.bounds.size.width - compassImage.size.width - 5, 5, compassImage.size.width, compassImage.size.height)];
    [container addSubview:_compass];
    container.translatesAutoresizingMaskIntoConstraints = NO;
    [container addGestureRecognizer:[[UITapGestureRecognizer alloc] initWithTarget:self action:@selector(handleCompassTapGesture:)]];
    [self addSubview:container];

    self.viewControllerForLayoutGuides = nil;

    // setup interaction
    //
    _pan = [[UIPanGestureRecognizer alloc] initWithTarget:self action:@selector(handlePanGesture:)];
    _pan.delegate = self;
    [self addGestureRecognizer:_pan];
    _scrollEnabled = YES;

    _pinch = [[UIPinchGestureRecognizer alloc] initWithTarget:self action:@selector(handlePinchGesture:)];
    _pinch.delegate = self;
    [self addGestureRecognizer:_pinch];
    _zoomEnabled = YES;

    _rotate = [[UIRotationGestureRecognizer alloc] initWithTarget:self action:@selector(handleRotateGesture:)];
    _rotate.delegate = self;
    [self addGestureRecognizer:_rotate];
    _rotateEnabled = YES;

    UITapGestureRecognizer *doubleTap = [[UITapGestureRecognizer alloc] initWithTarget:self action:@selector(handleDoubleTapGesture:)];
    doubleTap.numberOfTapsRequired = 2;
    [self addGestureRecognizer:doubleTap];

    UITapGestureRecognizer *singleTap = [[UITapGestureRecognizer alloc] initWithTarget:self action:@selector(handleSingleTapGesture:)];
    [singleTap requireGestureRecognizerToFail:doubleTap];
    [self addGestureRecognizer:singleTap];

    UITapGestureRecognizer *twoFingerTap = [[UITapGestureRecognizer alloc] initWithTarget:self action:@selector(handleTwoFingerTapGesture:)];
    twoFingerTap.numberOfTouchesRequired = 2;
    [twoFingerTap requireGestureRecognizerToFail:_pinch];
    [twoFingerTap requireGestureRecognizerToFail:_rotate];
    [self addGestureRecognizer:twoFingerTap];

    if ([[UIDevice currentDevice] userInterfaceIdiom] == UIUserInterfaceIdiomPhone)
    {
        _quickZoom = [[UILongPressGestureRecognizer alloc] initWithTarget:self action:@selector(handleQuickZoomGesture:)];
        _quickZoom.numberOfTapsRequired = 1;
        _quickZoom.minimumPressDuration = 0.25;
        [self addGestureRecognizer:_quickZoom];
    }

    // observe app activity
    //
    [[NSNotificationCenter defaultCenter] addObserver:self selector:@selector(appDidBackground:) name:UIApplicationDidEnterBackgroundNotification object:nil];
    [[NSNotificationCenter defaultCenter] addObserver:self selector:@selector(appWillForeground:) name:UIApplicationWillEnterForegroundNotification object:nil];

    // Setup MBLocationManager for metrics
    [MGLMetricsLocationManager sharedManager];
    
    // set initial position
    //
    mbglMap->setLatLngZoom(mbgl::LatLng(0, 0), mbglMap->getMinZoom());

    // setup change delegate queue
    //
    _regionChangeDelegateQueue = [NSOperationQueue new];
    _regionChangeDelegateQueue.maxConcurrentOperationCount = 1;

<<<<<<< HEAD
    
    // Fire map.load on a background thread
    dispatch_async(dispatch_get_global_queue(DISPATCH_QUEUE_PRIORITY_DEFAULT, 0), ^{
        
        NSMutableDictionary *evt = [[NSMutableDictionary alloc] init];
        [evt setValue:[[NSNumber alloc] initWithDouble:mbglMap->getLatLng().latitude] forKey:@"lat"];
        [evt setValue:[[NSNumber alloc] initWithDouble:mbglMap->getLatLng().longitude] forKey:@"lng"];
        [evt setValue:[[NSNumber alloc] initWithDouble:mbglMap->getZoom()] forKey:@"zoom"];
        [[MGLMapboxEvents sharedManager] pushEvent:@"map.load" withAttributes:evt];
        
        [evt setValue:[[NSNumber alloc] initWithBool:[[UIApplication sharedApplication] isRegisteredForRemoteNotifications]] forKey:@"enabled.push"];
        
        NSString *email = @"Unknown";
        Class MFMailComposeViewController = NSClassFromString(@"MFMailComposeViewController");
        if (MFMailComposeViewController) {
            SEL canSendMail = NSSelectorFromString(@"canSendMail");
            BOOL sendMail = ((BOOL (*)(id, SEL))[MFMailComposeViewController methodForSelector:canSendMail])(MFMailComposeViewController, canSendMail);
            email = [NSString stringWithFormat:@"%i", sendMail];
        }
        [evt setValue:email forKey:@"enabled.email"];
    });
    
=======
    // start the main loop
    mbglMap->start();

>>>>>>> 2990f388
    return YES;
}

-(void)reachabilityChanged:(NSNotification*)notification
{
    Reachability *reachability = [notification object];
    if ([reachability isReachable]) {
        mbgl::NetworkStatus::Reachable();
    }
}

- (void)dealloc
{
    [_regionChangeDelegateQueue cancelAllOperations];

    [[NSNotificationCenter defaultCenter] removeObserver:self];

    if (mbglMap)
    {
        delete mbglMap;
        mbglMap = nullptr;
    }

    if (mbglFileSource)
    {
        delete mbglFileSource;
        mbglFileSource = nullptr;
    }

    if (mbglView)
    {
        delete mbglView;
        mbglView = nullptr;
    }

    if ([[EAGLContext currentContext] isEqual:_context])
    {
        [EAGLContext setCurrentContext:nil];
    }
}

#pragma mark - Layout -

- (void)setFrame:(CGRect)frame
{
    [super setFrame:frame];

    [self setNeedsLayout];
}

- (void)setBounds:(CGRect)bounds
{
    [super setBounds:bounds];

    [self setNeedsLayout];
}

+ (BOOL)requiresConstraintBasedLayout
{
    return YES;
}

- (void)didMoveToSuperview
{
    [self.compass.superview removeConstraints:self.compass.superview.constraints];
    [self.logoBug removeConstraints:self.logoBug.constraints];
    [self.attributionButton removeConstraints:self.attributionButton.constraints];

    [self setNeedsUpdateConstraints];
}

- (void)setViewControllerForLayoutGuides:(UIViewController *)viewController
{
    _viewControllerForLayoutGuides = viewController;

    [self.compass.superview removeConstraints:self.compass.superview.constraints];
    [self.logoBug removeConstraints:self.logoBug.constraints];
    [self.attributionButton removeConstraints:self.attributionButton.constraints];

    [self setNeedsUpdateConstraints];
}

- (void)updateConstraints
{
    // If we have a view controller reference, use its layout guides for our various top & bottom
    // views so they don't underlap navigation or tool bars. If we don't have a reference, apply
    // constraints against ourself to maintain (albeit less ideal) placement of the subviews.
    //
    NSString *topGuideFormatString    = (self.viewControllerForLayoutGuides ? @"[topLayoutGuide]"    : @"|");
    NSString *bottomGuideFormatString = (self.viewControllerForLayoutGuides ? @"[bottomLayoutGuide]" : @"|");

    id topGuideViewsObject            = (self.viewControllerForLayoutGuides ? (id)self.viewControllerForLayoutGuides.topLayoutGuide    : (id)@"");
    id bottomGuideViewsObject         = (self.viewControllerForLayoutGuides ? (id)self.viewControllerForLayoutGuides.bottomLayoutGuide : (id)@"");

    UIView *constraintParentView = (self.viewControllerForLayoutGuides.view ? self.viewControllerForLayoutGuides.view : self);

    // compass
    //
    UIView *compassContainer = self.compass.superview;

    [constraintParentView addConstraints:[NSLayoutConstraint constraintsWithVisualFormat:[NSString stringWithFormat:@"V:%@-topSpacing-[container]", topGuideFormatString]
                                                                                 options:0
                                                                                 metrics:@{ @"topSpacing"     : @(5) }
                                                                                   views:@{ @"topLayoutGuide" : topGuideViewsObject,
                                                                                            @"container"      : compassContainer }]];

    [constraintParentView addConstraints:[NSLayoutConstraint constraintsWithVisualFormat:@"H:[container]-rightSpacing-|"
                                                                                 options:0
                                                                                 metrics:@{ @"rightSpacing" : @(5) }
                                                                                   views:@{ @"container"    : compassContainer }]];

    [compassContainer addConstraint:[NSLayoutConstraint constraintWithItem:compassContainer
                                                                 attribute:NSLayoutAttributeWidth
                                                                 relatedBy:NSLayoutRelationEqual
                                                                    toItem:nil
                                                                 attribute:NSLayoutAttributeNotAnAttribute
                                                                multiplier:1
                                                                  constant:self.compass.image.size.width]];

    [compassContainer addConstraint:[NSLayoutConstraint constraintWithItem:compassContainer
                                                                 attribute:NSLayoutAttributeHeight
                                                                 relatedBy:NSLayoutRelationEqual
                                                                    toItem:nil
                                                                 attribute:NSLayoutAttributeNotAnAttribute
                                                                multiplier:1
                                                                  constant:self.compass.image.size.height]];

    // logo bug
    //
    [constraintParentView addConstraints:[NSLayoutConstraint constraintsWithVisualFormat:[NSString stringWithFormat:@"V:[logoBug]-bottomSpacing-%@", bottomGuideFormatString]
                                                                                 options:0
                                                                                 metrics:@{ @"bottomSpacing"     : @(4) }
                                                                                   views:@{ @"logoBug"           : self.logoBug,
                                                                                            @"bottomLayoutGuide" : bottomGuideViewsObject }]];

    [constraintParentView addConstraints:[NSLayoutConstraint constraintsWithVisualFormat:@"H:|-leftSpacing-[logoBug]"
                                                                                 options:0
                                                                                 metrics:@{ @"leftSpacing"       : @(8) }
                                                                                   views:@{ @"logoBug"           : self.logoBug }]];

    // attribution button
    //
    [constraintParentView addConstraints:[NSLayoutConstraint constraintsWithVisualFormat:[NSString stringWithFormat:@"V:[attributionButton]-bottomSpacing-%@", bottomGuideFormatString]
                                                                                 options:0
                                                                                 metrics:@{ @"bottomSpacing"     : @(8) }
                                                                                   views:@{ @"attributionButton" : self.attributionButton,
                                                                                            @"bottomLayoutGuide" : bottomGuideViewsObject }]];

    [constraintParentView addConstraints:[NSLayoutConstraint constraintsWithVisualFormat:@"H:[attributionButton]-rightSpacing-|"
                                                                                 options:0
                                                                                 metrics:@{ @"rightSpacing"      : @(8) }
                                                                                   views:@{ @"attributionButton" : self.attributionButton }]];

    [super updateConstraints];
}

// This is the delegate of the GLKView object's display call.
- (void)glkView:(GLKView *)view drawInRect:(CGRect)rect
{
    mbglView->resize(rect.size.width, rect.size.height, view.contentScaleFactor, view.drawableWidth, view.drawableHeight);
    mbglMap->renderSync();
}

// This gets called when the view dimension changes, e.g. because the device is being rotated.
- (void)layoutSubviews
{
    [super layoutSubviews];
    mbglMap->triggerUpdate();
}

#pragma mark - Life Cycle -

#pragma clang diagnostic push
#pragma clang diagnostic ignored "-Wunused-parameter"

- (void)appDidBackground:(NSNotification *)notification
{
    // Flush Any Events Still In Queue
    [[MGLMapboxEvents sharedManager] flush];
    
    mbglMap->stop();

    [self.glView deleteDrawable];
}

- (void)appWillForeground:(NSNotification *)notification
{
    [self.glView bindDrawable];

    mbglMap->start();
}

- (void)tintColorDidChange
{
    for (UIView *subview in self.subviews)
    {
        if ([subview respondsToSelector:@selector(setTintColor:)])
        {
            subview.tintColor = self.tintColor;
        }
    }
}

#pragma mark - Gestures -

- (void)handleCompassTapGesture:(id)sender
{
    [self resetNorthAnimated:YES];
}

#pragma clang diagnostic pop

- (void)handlePanGesture:(UIPanGestureRecognizer *)pan
{
    [self trackGestureEvent:@"Pan" forRecognizer:pan];
    
    if ( ! self.isScrollEnabled) return;

    mbglMap->cancelTransitions();

    if (pan.state == UIGestureRecognizerStateBegan)
    {
        self.centerPoint = CGPointMake(0, 0);
    }
    else if (pan.state == UIGestureRecognizerStateChanged)
    {
        CGPoint delta = CGPointMake([pan translationInView:pan.view].x - self.centerPoint.x,
                                    [pan translationInView:pan.view].y - self.centerPoint.y);

        mbglMap->moveBy(delta.x, delta.y);

        self.centerPoint = CGPointMake(self.centerPoint.x + delta.x, self.centerPoint.y + delta.y);
    }
    else if (pan.state == UIGestureRecognizerStateEnded || pan.state == UIGestureRecognizerStateCancelled)
    {
        CGPoint velocity = [pan velocityInView:pan.view];
        CGFloat duration = 0;

        if ( ! CGPointEqualToPoint(velocity, CGPointZero))
        {
            CGFloat ease = 0.25;

            velocity.x = velocity.x * ease;
            velocity.y = velocity.y * ease;

            CGFloat speed = sqrt(velocity.x * velocity.x + velocity.y * velocity.y);
            CGFloat deceleration = 2500;
            duration = speed / (deceleration * ease);
        }

        CGPoint offset = CGPointMake(velocity.x * duration / 2, velocity.y * duration / 2);

        mbglMap->moveBy(offset.x, offset.y, secondsAsDuration(duration));

        if (duration)
        {
            self.animatingGesture = YES;

            __weak MGLMapView *weakSelf = self;

            [self animateWithDelay:duration animations:^
            {
                weakSelf.animatingGesture = NO;

                [weakSelf notifyMapChange:@(mbgl::MapChangeRegionDidChangeAnimated)];
            }];
        }
        
        // Send Map Drag End Event
        CGPoint ptInView = CGPointMake([pan locationInView:pan.view].x, [pan locationInView:pan.view].y);
        CLLocationCoordinate2D coord = [self convertPoint:ptInView toCoordinateFromView:pan.view];
        NSMutableDictionary *dict = [[NSMutableDictionary alloc] init];
        [dict setValue:[[NSNumber alloc] initWithDouble:coord.latitude] forKey:@"lat"];
        [dict setValue:[[NSNumber alloc] initWithDouble:coord.longitude] forKey:@"lng"];
        [dict setValue:[[NSNumber alloc] initWithDouble:[self zoomLevel]] forKey:@"zoom"];
        
        [[MGLMapboxEvents sharedManager] pushEvent:@"map.dragend" withAttributes:dict];
    }
}

- (void)handlePinchGesture:(UIPinchGestureRecognizer *)pinch
{
    [self trackGestureEvent:@"Pinch" forRecognizer:pinch];
    
    if ( ! self.isZoomEnabled) return;

    if (mbglMap->getZoom() <= mbglMap->getMinZoom() && pinch.scale < 1) return;

    mbglMap->cancelTransitions();

    if (pinch.state == UIGestureRecognizerStateBegan)
    {
        mbglMap->startScaling();

        self.scale = mbglMap->getScale();
    }
    else if (pinch.state == UIGestureRecognizerStateChanged)
    {
        CGFloat newScale = self.scale * pinch.scale;

        if (log2(newScale) < mbglMap->getMinZoom()) return;

        double scale = mbglMap->getScale();

        mbglMap->scaleBy(newScale / scale, [pinch locationInView:pinch.view].x, [pinch locationInView:pinch.view].y);
    }
    else if (pinch.state == UIGestureRecognizerStateEnded || pinch.state == UIGestureRecognizerStateCancelled)
    {
        mbglMap->stopScaling();

        [self unrotateIfNeededAnimated:YES];

        [self notifyMapChange:@(mbgl::MapChangeRegionDidChangeAnimated)];
    }
}

- (void)handleRotateGesture:(UIRotationGestureRecognizer *)rotate
{
    [self trackGestureEvent:@"Rotation" forRecognizer:rotate];
    
    if ( ! self.isRotateEnabled) return;

    mbglMap->cancelTransitions();

    if (rotate.state == UIGestureRecognizerStateBegan)
    {
        mbglMap->startRotating();

        self.angle = [MGLMapView degreesToRadians:mbglMap->getBearing()] * -1;
    }
    else if (rotate.state == UIGestureRecognizerStateChanged)
    {
        CGFloat newDegrees = [MGLMapView radiansToDegrees:(self.angle + rotate.rotation)] * -1;

        // constrain to +/-30 degrees when merely rotating like Apple does
        //
        if ( ! self.isRotationAllowed && std::abs(self.pinch.scale) < 10)
        {
            newDegrees = fminf(newDegrees,  30);
            newDegrees = fmaxf(newDegrees, -30);
        }

        mbglMap->setBearing(newDegrees,
                            [rotate locationInView:rotate.view].x,
                            [rotate locationInView:rotate.view].y);
    }
    else if (rotate.state == UIGestureRecognizerStateEnded || rotate.state == UIGestureRecognizerStateCancelled)
    {
        mbglMap->stopRotating();

        [self unrotateIfNeededAnimated:YES];

        [self notifyMapChange:@(mbgl::MapChangeRegionDidChangeAnimated)];
    }
}

- (void)handleSingleTapGesture:(UITapGestureRecognizer *)singleTap
{
    [self trackGestureEvent:@"SingleTap" forRecognizer:singleTap];
    
    CGPoint tapPoint = [singleTap locationInView:self];
    
    // tolerances based on touch size & typical marker aspect ratio
    CGFloat toleranceWidth  = 50;
    CGFloat toleranceHeight = 75;

    // setup a recognition area weighted 2/3 of the way above the point to account for average marker imagery
    CGRect tapRect = CGRectMake(tapPoint.x - toleranceWidth / 2, tapPoint.y - 2 * toleranceHeight / 3, toleranceWidth, toleranceHeight);
    CGPoint tapRectLowerLeft  = CGPointMake(tapRect.origin.x, tapRect.origin.y + tapRect.size.height);
    CGPoint tapRectUpperLeft  = CGPointMake(tapRect.origin.x, tapRect.origin.y);
    CGPoint tapRectUpperRight = CGPointMake(tapRect.origin.x + tapRect.size.width, tapRect.origin.y);
    CGPoint tapRectLowerRight = CGPointMake(tapRect.origin.x + tapRect.size.width, tapRect.origin.y + tapRect.size.height);

    // figure out what that means in coordinate space
    CLLocationCoordinate2D coordinate;
    mbgl::LatLngBounds tapBounds;

    coordinate = [self convertPoint:tapRectLowerLeft  toCoordinateFromView:self];
    tapBounds.extend(mbgl::LatLng(coordinate.latitude, coordinate.longitude));

    coordinate = [self convertPoint:tapRectUpperLeft  toCoordinateFromView:self];
    tapBounds.extend(mbgl::LatLng(coordinate.latitude, coordinate.longitude));

    coordinate = [self convertPoint:tapRectUpperRight toCoordinateFromView:self];
    tapBounds.extend(mbgl::LatLng(coordinate.latitude, coordinate.longitude));

    coordinate = [self convertPoint:tapRectLowerRight toCoordinateFromView:self];
    tapBounds.extend(mbgl::LatLng(coordinate.latitude, coordinate.longitude));

    // query for nearby annotations
    std::vector<uint32_t> nearbyAnnotations = mbglMap->getAnnotationsInBounds(tapBounds);

    int32_t newSelectedAnnotationID = -1;

    if (nearbyAnnotations.size())
    {
        // there is at least one nearby annotation; select one
        //
        // first, sort for comparison and iteration
        std::sort(nearbyAnnotations.begin(), nearbyAnnotations.end());

        if (nearbyAnnotations == self.annotationsNearbyLastTap)
        {
            // the selection candidates haven't changed; cycle through them
            if (self.selectedAnnotation &&
                [[[self.annotationsStore objectForKey:self.selectedAnnotation]
                    objectForKey:MGLAnnotationIDKey] unsignedIntValue] == self.annotationsNearbyLastTap.back())
            {
                // the selected annotation is the last in the set; cycle back to the first
                // note: this could be the selected annotation if only one in set
                newSelectedAnnotationID = self.annotationsNearbyLastTap.front();
            }
            else if (self.selectedAnnotation)
            {
                // otherwise increment the selection through the candidates
                uint32_t currentID = [[[self.annotationsStore objectForKey:self.selectedAnnotation] objectForKey:MGLAnnotationIDKey] unsignedIntValue];
                auto result = std::find(self.annotationsNearbyLastTap.begin(), self.annotationsNearbyLastTap.end(), currentID);
                auto distance = std::distance(self.annotationsNearbyLastTap.begin(), result);
                newSelectedAnnotationID = self.annotationsNearbyLastTap[distance + 1];
            }
            else
            {
                // no current selection; select the first one
                newSelectedAnnotationID = self.annotationsNearbyLastTap.front();
            }
        }
        else
        {
            // start tracking a new set of nearby annotations
            self.annotationsNearbyLastTap = nearbyAnnotations;

            // select the first one
            newSelectedAnnotationID = self.annotationsNearbyLastTap.front();
        }
    }
    else
    {
        // there are no nearby annotations; deselect if necessary
        newSelectedAnnotationID = -1;
    }

    if (newSelectedAnnotationID >= 0)
    {
        // find & select model object for selection
        NSEnumerator *enumerator = self.annotationsStore.keyEnumerator;

        while (id <MGLAnnotation> annotation = enumerator.nextObject)
        {
            if ([[[self.annotationsStore objectForKey:annotation] objectForKey:MGLAnnotationIDKey] integerValue] == newSelectedAnnotationID)
            {
                // only change selection status if not the currently selected annotation
                if ( ! [annotation isEqual:self.selectedAnnotation])
                {
                    [self selectAnnotation:annotation animated:YES];
                }

                // either way, we should stop enumerating
                break;
            }
        }
    }
    else
    {
        // deselect any selected annotation
        if (self.selectedAnnotation) [self deselectAnnotation:self.selectedAnnotation animated:YES];
    }

    NSLog(@"%i (%@)", newSelectedAnnotationID, self.selectedAnnotation.title);
}

- (void)handleDoubleTapGesture:(UITapGestureRecognizer *)doubleTap
{
    [self trackGestureEvent:@"DoubleTap" forRecognizer:doubleTap];
    
    if ( ! self.isZoomEnabled) return;

    mbglMap->cancelTransitions();

    if (doubleTap.state == UIGestureRecognizerStateEnded)
    {
        mbglMap->scaleBy(2, [doubleTap locationInView:doubleTap.view].x, [doubleTap locationInView:doubleTap.view].y, secondsAsDuration(MGLAnimationDuration));

        self.animatingGesture = YES;

        __weak MGLMapView *weakSelf = self;

        [self animateWithDelay:MGLAnimationDuration animations:^
        {
            weakSelf.animatingGesture = NO;

            [weakSelf unrotateIfNeededAnimated:YES];

            [weakSelf notifyMapChange:@(mbgl::MapChangeRegionDidChangeAnimated)];
        }];
    }
}

- (void)handleTwoFingerTapGesture:(UITapGestureRecognizer *)twoFingerTap
{
    [self trackGestureEvent:@"TwoFingerTap" forRecognizer:twoFingerTap];
    
    if ( ! self.isZoomEnabled) return;

    if (mbglMap->getZoom() == mbglMap->getMinZoom()) return;

    mbglMap->cancelTransitions();

    if (twoFingerTap.state == UIGestureRecognizerStateEnded)
    {
        mbglMap->scaleBy(0.5, [twoFingerTap locationInView:twoFingerTap.view].x, [twoFingerTap locationInView:twoFingerTap.view].y, secondsAsDuration(MGLAnimationDuration));

        self.animatingGesture = YES;

        __weak MGLMapView *weakSelf = self;

        [self animateWithDelay:MGLAnimationDuration animations:^
        {
            weakSelf.animatingGesture = NO;

            [weakSelf unrotateIfNeededAnimated:YES];

            [weakSelf notifyMapChange:@(mbgl::MapChangeRegionDidChangeAnimated)];
        }];
    }
}

- (void)handleQuickZoomGesture:(UILongPressGestureRecognizer *)quickZoom
{
    [self trackGestureEvent:@"QuickZoom" forRecognizer:quickZoom];
    
    if ( ! self.isZoomEnabled) return;

    mbglMap->cancelTransitions();

    if (quickZoom.state == UIGestureRecognizerStateBegan)
    {
        self.scale = mbglMap->getScale();

        self.quickZoomStart = [quickZoom locationInView:quickZoom.view].y;
    }
    else if (quickZoom.state == UIGestureRecognizerStateChanged)
    {
        CGFloat distance = self.quickZoomStart - [quickZoom locationInView:quickZoom.view].y;

        CGFloat newZoom = log2f(self.scale) + (distance / 100);

        if (newZoom < mbglMap->getMinZoom()) return;

        mbglMap->scaleBy(powf(2, newZoom) / mbglMap->getScale(), self.bounds.size.width / 2, self.bounds.size.height / 2);
    }
    else if (quickZoom.state == UIGestureRecognizerStateEnded || quickZoom.state == UIGestureRecognizerStateCancelled)
    {
        [self unrotateIfNeededAnimated:YES];

        [self notifyMapChange:@(mbgl::MapChangeRegionDidChangeAnimated)];
    }
}

- (BOOL)gestureRecognizer:(UIGestureRecognizer *)gestureRecognizer shouldRecognizeSimultaneouslyWithGestureRecognizer:(UIGestureRecognizer *)otherGestureRecognizer
{
    NSArray *validSimultaneousGestures = @[ self.pan, self.pinch, self.rotate ];

    return ([validSimultaneousGestures containsObject:gestureRecognizer] && [validSimultaneousGestures containsObject:otherGestureRecognizer]);
}

- (void) trackGestureEvent:(NSString *) gesture forRecognizer:(UIGestureRecognizer  *) recognizer
{
    // Send Map Zoom Event
    CGPoint ptInView = CGPointMake([recognizer locationInView:recognizer.view].x, [recognizer locationInView:recognizer.view].y);
    CLLocationCoordinate2D coord = [self convertPoint:ptInView toCoordinateFromView:recognizer.view];
    NSMutableDictionary *dict = [[NSMutableDictionary alloc] init];
    [dict setValue:[[NSNumber alloc] initWithDouble:coord.latitude] forKey:@"lat"];
    [dict setValue:[[NSNumber alloc] initWithDouble:coord.longitude] forKey:@"lng"];
    [dict setValue:[[NSNumber alloc] initWithDouble:[self zoomLevel]] forKey:@"zoom"];
    [dict setValue:gesture forKey:@"gesture"];
    
    [[MGLMapboxEvents sharedManager] pushEvent:@"map.click" withAttributes:dict];
}

#pragma mark - Properties -

#pragma clang diagnostic push
#pragma clang diagnostic ignored "-Wunused-parameter"

- (void)showAttribution:(id)sender
{
    [[UIApplication sharedApplication] openURL:[NSURL URLWithString:@"https://www.mapbox.com/about/maps/"]];
}

#pragma clang diagnostic pop

- (void)setDebugActive:(BOOL)debugActive
{
    mbglMap->setDebug(debugActive);
}

- (BOOL)isDebugActive
{
    return mbglMap->getDebug();
}

- (void)resetNorth
{
    [self resetNorthAnimated:YES];
}

- (void)resetNorthAnimated:(BOOL)animated
{
    CGFloat duration = (animated ? MGLAnimationDuration : 0);

    mbglMap->setBearing(0, secondsAsDuration(duration));

    [UIView animateWithDuration:duration
                     animations:^
                     {
                         self.compass.transform = CGAffineTransformIdentity;
                     }
                     completion:^(BOOL finished)
                     {
                         if (finished)
                         {
                             [UIView animateWithDuration:MGLAnimationDuration
                                              animations:^
                                              {
                                                  self.compass.alpha = 0;
                                              }];
                         }
                     }];
}

- (void)resetPosition
{
    mbglMap->resetPosition();
}

- (void)toggleDebug
{
    mbglMap->toggleDebug();
}

#pragma mark - Geography -

- (void)setCenterCoordinate:(CLLocationCoordinate2D)coordinate animated:(BOOL)animated
{
    CGFloat duration = (animated ? MGLAnimationDuration : 0);

    mbglMap->setLatLng(coordinateToLatLng(coordinate), secondsAsDuration(duration));
}

- (void)setCenterCoordinate:(CLLocationCoordinate2D)centerCoordinate
{
    [self setCenterCoordinate:centerCoordinate animated:NO];
}

- (CLLocationCoordinate2D)centerCoordinate
{
    return latLngToCoordinate(mbglMap->getLatLng());
}

- (void)setCenterCoordinate:(CLLocationCoordinate2D)centerCoordinate zoomLevel:(double)zoomLevel animated:(BOOL)animated
{
    CGFloat duration = (animated ? MGLAnimationDuration : 0);

    mbglMap->setLatLngZoom(coordinateToLatLng(centerCoordinate), zoomLevel, secondsAsDuration(duration));

    [self unrotateIfNeededAnimated:animated];
}

- (double)zoomLevel
{
    return mbglMap->getZoom();
}

- (void)setZoomLevel:(double)zoomLevel animated:(BOOL)animated
{
    CGFloat duration = (animated ? MGLAnimationDuration : 0);

    mbglMap->setZoom(zoomLevel, secondsAsDuration(duration));

    [self unrotateIfNeededAnimated:animated];
}

- (void)setZoomLevel:(double)zoomLevel
{
    [self setZoomLevel:zoomLevel animated:NO];
}

- (CLLocationDirection)direction
{
    double direction = mbglMap->getBearing() * -1;

    while (direction > 360) direction -= 360;
    while (direction < 0) direction += 360;

    return direction;
}

- (void)setDirection:(CLLocationDirection)direction animated:(BOOL)animated
{
    if ( ! animated && ! self.rotationAllowed) return;

    CGFloat duration = (animated ? MGLAnimationDuration : 0);

    mbglMap->setBearing(direction * -1, secondsAsDuration(duration));
}

- (void)setDirection:(CLLocationDirection)direction
{
    [self setDirection:direction animated:NO];
}

- (CLLocationCoordinate2D)convertPoint:(CGPoint)point toCoordinateFromView:(UIView *)view
{
    CGPoint convertedPoint = [self convertPoint:point fromView:view];

    // flip y coordinate for iOS view origin top left
    //
    convertedPoint.y = self.bounds.size.height - convertedPoint.y;

    return latLngToCoordinate(mbglMap->latLngForPixel(mbgl::vec2<double>(convertedPoint.x, convertedPoint.y)));
}

- (CGPoint)convertCoordinate:(CLLocationCoordinate2D)coordinate toPointToView:(UIView *)view
{
    mbgl::vec2<double> pixel = mbglMap->pixelForLatLng(mbgl::LatLng(coordinate.latitude, coordinate.longitude));

    // flip y coordinate for iOS view origin in top left
    //
    pixel.y = self.bounds.size.height - pixel.y;

    return [self convertPoint:CGPointMake(pixel.x, pixel.y) toView:view];
}

- (CLLocationDistance)metersPerPixelAtLatitude:(CLLocationDegrees)latitude
{
    return mbglMap->getMetersPerPixelAtLatitude(latitude, self.zoomLevel);
}

mbgl::LatLng coordinateToLatLng(CLLocationCoordinate2D coordinate)
{
    return mbgl::LatLng(coordinate.latitude, coordinate.longitude);
}

CLLocationCoordinate2D latLngToCoordinate(mbgl::LatLng latLng)
{
    return CLLocationCoordinate2DMake(latLng.latitude, latLng.longitude);
}

- (mbgl::LatLngBounds)viewportBounds
{
    mbgl::LatLngBounds bounds;

    bounds.extend(coordinateToLatLng(
        [self convertPoint:CGPointMake(0, 0) toCoordinateFromView:self]));
    bounds.extend(coordinateToLatLng(
        [self convertPoint:CGPointMake(self.bounds.size.width, 0) toCoordinateFromView:self]));
    bounds.extend(coordinateToLatLng(
        [self convertPoint:CGPointMake(0, self.bounds.size.height) toCoordinateFromView:self]));
    bounds.extend(coordinateToLatLng(
        [self convertPoint:CGPointMake(self.bounds.size.width, self.bounds.size.height) toCoordinateFromView:self]));

    return bounds;
}

#pragma mark - Styling -

- (NSDictionary *)getRawStyle
{
    const std::string styleJSON = mbglMap->getStyleJSON();

    return [NSJSONSerialization JSONObjectWithData:[@(styleJSON.c_str()) dataUsingEncoding:[NSString defaultCStringEncoding]] options:0 error:nil];
}

- (void)setRawStyle:(NSDictionary *)style
{
    NSData *data = [NSJSONSerialization dataWithJSONObject:style options:0 error:nil];

    [self setStyleJSON:[[NSString alloc] initWithData:data encoding:[NSString defaultCStringEncoding]]];
}

- (NSArray *)bundledStyleNames
{
    if (!_bundledStyleNames) {
        NSString *stylesPath = [[MGLMapView resourceBundlePath] stringByAppendingString:@"/styles"];

        _bundledStyleNames = [NSMutableArray array];

        NSArray *bundledStyleNamesWithExtensions = [[NSFileManager defaultManager] contentsOfDirectoryAtPath:stylesPath error:nil];
        NSString *hybridStylePrefix = @"hybrid-";
        NSString *satelliteStylePrefix = @"satellite-";
        for (NSString *fileName in bundledStyleNamesWithExtensions) {
            NSString *styleName = [fileName stringByDeletingPathExtension];
            [_bundledStyleNames addObject:styleName];

            // Add satellite raster & "hybrid" (satellite raster + vector contours & labels)
            if ([styleName hasPrefix:satelliteStylePrefix]) {
                [_bundledStyleNames addObject:[hybridStylePrefix stringByAppendingString:[styleName substringFromIndex:[satelliteStylePrefix length]]]];
            }
        }
    }

    return [NSArray arrayWithArray:_bundledStyleNames];
}

- (void)useBundledStyleNamed:(NSString *)styleName
{
    NSString *hybridStylePrefix = @"hybrid-";
    BOOL isHybrid = [styleName hasPrefix:hybridStylePrefix];
    if (isHybrid) {
        styleName = [@"satellite-" stringByAppendingString:[styleName substringFromIndex:[hybridStylePrefix length]]];
    }
    [self setStyleURL:[NSString stringWithFormat:@"styles/%@.json", styleName]];
    if (isHybrid) {
        [self setStyleClasses:@[@"contours", @"labels"]];
    }
}

- (NSArray *)getStyleOrderedLayerNames
{
    return [[self getRawStyle] valueForKeyPath:@"layers.id"];
}

- (void)setStyleOrderedLayerNames:(NSArray *)orderedLayerNames
{
    NSMutableDictionary *style = [[self getRawStyle] deepMutableCopy];
    NSArray *oldLayers = style[@"layers"];
    NSMutableArray *newLayers = [NSMutableArray array];

    if ([orderedLayerNames count] != [[oldLayers valueForKeyPath:@"id"] count])
    {
        [NSException raise:@"invalid layer count"
                    format:@"new layer count (%lu) should equal existing layer count (%lu)",
                        (unsigned long)[orderedLayerNames count],
                        (unsigned long)[[oldLayers valueForKeyPath:@"id"] count]];
    }
    else
    {
        for (NSString *newLayerName in orderedLayerNames)
        {
            if ( ! [[oldLayers valueForKeyPath:@"id"] containsObject:newLayerName])
            {
                [NSException raise:@"invalid layer name"
                            format:@"layer name %@ unknown",
                                newLayerName];
            }
            else
            {
                NSDictionary *newLayer = [oldLayers objectAtIndex:[[oldLayers valueForKeyPath:@"id"] indexOfObject:newLayerName]];
                [newLayers addObject:newLayer];
            }
        }
    }

    [style setValue:newLayers forKey:@"layers"];

    [self setRawStyle:style];
}

- (NSArray *)getAppliedStyleClasses
{
    NSMutableArray *returnArray = [NSMutableArray array];

    const std::vector<std::string> &appliedClasses = mbglMap->getClasses();

    for (auto class_it = appliedClasses.begin(); class_it != appliedClasses.end(); class_it++)
    {
        [returnArray addObject:@(class_it->c_str())];
    }

    return returnArray;
}

- (void)setStyleClasses:(NSArray *)appliedClasses
{
    [self setStyleClasses:appliedClasses transitionDuration:0];
}

- (void)setStyleClasses:(NSArray *)appliedClasses transitionDuration:(NSTimeInterval)transitionDuration
{
    std::vector<std::string> newAppliedClasses;

    for (NSString *appliedClass in appliedClasses)
    {
        newAppliedClasses.insert(newAppliedClasses.end(), [appliedClass cStringUsingEncoding:[NSString defaultCStringEncoding]]);
    }

    mbglMap->setDefaultTransitionDuration(secondsAsDuration(transitionDuration));
    mbglMap->setClasses(newAppliedClasses);
}

- (NSString *)getKeyTypeForLayer:(NSString *)layerName
{
    NSDictionary *style = [self getRawStyle];

    NSString *bucketType;

    if ([layerName isEqualToString:@"background"])
    {
        bucketType = @"background";
    }
    else
    {
        for (NSDictionary *layer in style[@"structure"])
        {
            if ([layer[@"name"] isEqualToString:layerName])
            {
                bucketType = style[@"buckets"][layer[@"bucket"]][@"type"];
                break;
            }
        }
    }

    NSString *keyType;

    if ([bucketType isEqualToString:@"fill"])
    {
        keyType = MGLStyleKeyFill;
    }
    else if ([bucketType isEqualToString:@"line"])
    {
        keyType = MGLStyleKeyLine;
    }
    else if ([bucketType isEqualToString:@"point"])
    {
        keyType = MGLStyleKeyIcon;
    }
    else if ([bucketType isEqualToString:@"text"])
    {
        keyType = MGLStyleKeyText;
    }
    else if ([bucketType isEqualToString:@"raster"])
    {
        keyType = MGLStyleKeyRaster;
    }
    else if ([bucketType isEqualToString:@"composite"])
    {
        keyType = MGLStyleKeyComposite;
    }
    else if ([bucketType isEqualToString:@"background"])
    {
        keyType = MGLStyleKeyBackground;
    }
    else
    {
        [NSException raise:@"invalid bucket type"
                    format:@"bucket type %@ unknown",
                        bucketType];
    }

    return keyType;
}

- (NSDictionary *)getStyleDescriptionForLayer:(NSString *)layerName inClass:(NSString *)className
{
    NSDictionary *style = [self getRawStyle];

    if ( ! [[style valueForKeyPath:@"classes.name"] containsObject:className])
    {
        [NSException raise:@"invalid class name"
                    format:@"class name %@ unknown",
                        className];
    }

    NSUInteger classNumber = [[style valueForKeyPath:@"classes.name"] indexOfObject:className];

    if ( ! [[style[@"classes"][classNumber][@"layers"] allKeys] containsObject:layerName])
    {
        // layer specified in structure, but not styled
        //
        return nil;
    }

    NSDictionary *layerStyle = style[@"classes"][classNumber][@"layers"][layerName];

    NSMutableDictionary *styleDescription = [NSMutableDictionary dictionary];

    for (NSString *keyName in [layerStyle allKeys])
    {
        id value = layerStyle[keyName];

        while ([[style[@"constants"] allKeys] containsObject:value])
        {
            value = style[@"constants"][value];
        }

        if ([[self.allowedStyleTypes[MGLStyleKeyGeneric] allKeys] containsObject:keyName])
        {
            [styleDescription setValue:[self typedPropertyForKeyName:keyName
                                                              ofType:MGLStyleKeyGeneric
                                                           withValue:value]
                                forKey:keyName];
        }

        NSString *keyType = [self getKeyTypeForLayer:layerName];

        if ([[self.allowedStyleTypes[keyType] allKeys] containsObject:keyName])
        {
            [styleDescription setValue:[self typedPropertyForKeyName:keyName
                                                              ofType:keyType
                                                           withValue:value]
                                forKey:keyName];
        }
    }

    return styleDescription;
}

- (NSDictionary *)typedPropertyForKeyName:(NSString *)keyName ofType:(NSString *)keyType withValue:(id)value
{
    if ( ! [[self.allowedStyleTypes[keyType] allKeys] containsObject:keyName])
    {
        [NSException raise:@"invalid property name"
                    format:@"property name %@ unknown",
                        keyName];
    }

    NSArray *typeInfo = self.allowedStyleTypes[keyType][keyName];

    if ([value isKindOfClass:[NSArray class]] && ! [typeInfo containsObject:MGLStyleValueTypeColor])
    {
        if ([typeInfo containsObject:MGLStyleValueFunctionAllowed])
        {
            if ([[(NSArray *)value firstObject] isKindOfClass:[NSString class]])
            {
                NSString *functionType;

                if ([[(NSArray *)value firstObject] isEqualToString:@"linear"])
                {
                    functionType = MGLStyleValueTypeFunctionLinear;
                }
                else if ([[(NSArray *)value firstObject] isEqualToString:@"stops"])
                {
                    functionType = MGLStyleValueTypeFunctionStops;
                }
                else if ([[(NSArray *)value firstObject] isEqualToString:@"exponential"])
                {
                    functionType = MGLStyleValueTypeFunctionExponential;
                }
                else if ([[(NSArray *)value firstObject] isEqualToString:@"min"])
                {
                    functionType = MGLStyleValueTypeFunctionMinimumZoom;
                }
                else if ([[(NSArray *)value firstObject] isEqualToString:@"max"])
                {
                    functionType = MGLStyleValueTypeFunctionMaximumZoom;
                }

                if (functionType)
                {
                    return @{ @"type"  : functionType,
                              @"value" : value };
                }
            }
        }
        else if ([typeInfo containsObject:MGLStyleValueTypeNumberPair])
        {
            return @{ @"type"  : MGLStyleValueTypeNumberPair,
                      @"value" : value };
        }
    }
    else if ([typeInfo containsObject:MGLStyleValueTypeNumber])
    {
        return @{ @"type"  : MGLStyleValueTypeNumber,
                  @"value" : value };
    }
    else if ([typeInfo containsObject:MGLStyleValueTypeBoolean])
    {
        return @{ @"type"  : MGLStyleValueTypeBoolean,
                  @"value" : @([(NSString *)value boolValue]) };
    }
    else if ([typeInfo containsObject:MGLStyleValueTypeString])
    {
        return @{ @"type"  : MGLStyleValueTypeString,
                  @"value" : value };
    }
    else if ([typeInfo containsObject:MGLStyleValueTypeColor])
    {
        UIColor *color;

        if ([(NSString *)value hasPrefix:@"#"])
        {
            color = [UIColor colorWithHexString:value];
        }
        else if ([(NSString *)value hasPrefix:@"rgb"])
        {
            color = [UIColor colorWithRGBAString:value];
        }
        else if ([(NSString *)value hasPrefix:@"hsl"])
        {
            [NSException raise:@"invalid color format"
                        format:@"HSL color format not yet supported natively"];
        }
        else if ([value isKindOfClass:[NSArray class]] && [(NSArray *)value count] == 4)
        {
            color = [UIColor colorWithRed:[value[0] floatValue]
                                    green:[value[1] floatValue]
                                     blue:[value[2] floatValue]
                                    alpha:[value[3] floatValue]];
        }
        else if ([[UIColor class] respondsToSelector:NSSelectorFromString([NSString stringWithFormat:@"%@Color", [(NSString *)value lowercaseString]])])
        {
#pragma clang diagnostic push
#pragma clang diagnostic ignored "-Warc-performSelector-leaks"

            color = [[UIColor class] performSelector:NSSelectorFromString([NSString stringWithFormat:@"%@Color", [(NSString *)value lowercaseString]])];

#pragma clang diagnostic pop
        }

        return @{ @"type"  : MGLStyleValueTypeColor,
                  @"value" : color };
    }

    return nil;
}

- (void)setStyleDescription:(NSDictionary *)styleDescription forLayer:(NSString *)layerName inClass:(NSString *)className
{
#pragma unused(className)

    NSMutableDictionary *convertedStyle = [NSMutableDictionary dictionary];

    for (NSString *key in [styleDescription allKeys])
    {
        NSArray *styleParameters = nil;

        if ([[self.allowedStyleTypes[MGLStyleKeyGeneric] allKeys] containsObject:key])
        {
            styleParameters = self.allowedStyleTypes[MGLStyleKeyGeneric][key];
        }
        else
        {
            NSString *keyType = [self getKeyTypeForLayer:layerName];

            if ([[self.allowedStyleTypes[keyType] allKeys] containsObject:key])
            {
                styleParameters = self.allowedStyleTypes[keyType][key];
            }
        }

        if (styleParameters)
        {
            if ([styleDescription[key][@"value"] isKindOfClass:[MGLStyleFunctionValue class]])
            {
                convertedStyle[key] = [(MGLStyleFunctionValue *)styleDescription[key][@"value"] rawStyle];
            }
            else if ([styleParameters containsObject:styleDescription[key][@"type"]])
            {
                NSString *valueType = styleDescription[key][@"type"];

                if ([valueType isEqualToString:MGLStyleValueTypeColor])
                {
                    convertedStyle[key] = [@"#" stringByAppendingString:[(UIColor *)styleDescription[key][@"value"] hexStringFromColor]];
                }
                else
                {
                    // the rest (bool/number/pair/string) are already JSON-convertible types
                    //
                    convertedStyle[key] = styleDescription[key][@"value"];
                }
            }
        }
        else
        {
            [NSException raise:@"invalid style description format"
                        format:@"unable to parse key '%@'",
                            key];
        }
    }

//    NSMutableDictionary *style = [[self getRawStyle] deepMutableCopy];
//
//    NSUInteger classIndex = [[[self getAllStyleClasses] valueForKey:@"name"] indexOfObject:className];
//
//    style[@"classes"][classIndex][@"layers"][layerName] = convertedStyle;
//
//    [self setRawStyle:style];
}

- (NSDictionary *)allowedStyleTypes
{
    static NSDictionary *MGLStyleAllowedTypes = @{
        MGLStyleKeyGeneric : @{
            @"enabled" : @[ MGLStyleValueTypeBoolean, MGLStyleValueFunctionAllowed ],
            @"translate" : @[ MGLStyleValueTypeNumberPair, MGLStyleValueFunctionAllowed ],
            @"translate-anchor" : @[ MGLStyleValueTypeString, MGLStyleValueFunctionAllowed ],
            @"opacity" : @[ MGLStyleValueTypeNumber, MGLStyleValueFunctionAllowed ],
            @"prerender" : @[ MGLStyleValueTypeBoolean ],
            @"prerender-buffer" : MGLStyleValueTypeNumber,
            @"prerender-size" : @[ MGLStyleValueTypeNumber ],
            @"prerender-blur" : @[ MGLStyleValueTypeNumber ] },
        MGLStyleKeyFill : @{
            @"color" : @[ MGLStyleValueTypeColor ],
            @"stroke" : @[ MGLStyleValueTypeColor ],
            @"antialias" : @[ MGLStyleValueTypeBoolean ],
            @"image" : @[ MGLStyleValueTypeString ] },
        MGLStyleKeyLine : @{
            @"color" : @[ MGLStyleValueTypeColor ],
            @"width" : @[ MGLStyleValueTypeNumber, MGLStyleValueFunctionAllowed ],
            @"dasharray" : @[ MGLStyleValueTypeNumberPair, MGLStyleValueFunctionAllowed ] },
        MGLStyleKeyIcon : @{
            @"color" : @[ MGLStyleValueTypeColor ],
            @"image" : @[ MGLStyleValueTypeString ],
            @"size" : @[ MGLStyleValueTypeNumber, MGLStyleValueFunctionAllowed ],
            @"radius" : @[ MGLStyleValueTypeNumber, MGLStyleValueFunctionAllowed],
            @"blur" : @[ MGLStyleValueTypeNumber, MGLStyleValueFunctionAllowed ] },
        MGLStyleKeyText : @{
            @"color" : @[ MGLStyleValueTypeColor ],
            @"stroke" : @[ MGLStyleValueTypeColor ],
            @"strokeWidth" : @[ MGLStyleValueTypeNumber, MGLStyleValueFunctionAllowed ],
            @"strokeBlur" : @[ MGLStyleValueTypeNumber, MGLStyleValueFunctionAllowed ],
            @"size" : @[ MGLStyleValueTypeNumber, MGLStyleValueFunctionAllowed ],
            @"rotate" : @[ MGLStyleValueTypeNumber, MGLStyleValueFunctionAllowed ],
            @"alwaysVisible" : @[ MGLStyleValueTypeBoolean ] },
        MGLStyleKeyRaster : @{},
        MGLStyleKeyComposite : @{},
        MGLStyleKeyBackground : @{
            @"color" : @[ MGLStyleValueTypeColor ] }
        };

    return MGLStyleAllowedTypes;
}

#pragma mark - Annotations -

- (NSArray *)annotations
{
    if ([_annotationsStore count])
    {
        NSMutableArray *result = [NSMutableArray array];

        NSEnumerator *keyEnumerator = [_annotationsStore keyEnumerator];
        id <MGLAnnotation> annotation;

        while (annotation = [keyEnumerator nextObject])
        {
            [result addObject:annotation];
        }

        return [NSArray arrayWithArray:result];
    }

    return nil;
}

- (void)addAnnotation:(id <MGLAnnotation>)annotation
{
    if ( ! annotation) return;

    // The core bulk add API is efficient with respect to indexing and
    // screen refreshes, thus we should defer to it even for individual adds.
    //
    [self addAnnotations:@[ annotation ]];
}

- (void)addAnnotations:(NSArray *)annotations
{
    if ( ! annotations) return;

    std::vector<mbgl::LatLng> latLngs;
    latLngs.reserve(annotations.count);

    std::vector<std::string> symbols;
    symbols.reserve(annotations.count);

    BOOL delegateImplementsSymbolLookup = [self.delegate respondsToSelector:@selector(mapView:symbolNameForAnnotation:)];

    for (id <MGLAnnotation> annotation in annotations)
    {
        assert([annotation conformsToProtocol:@protocol(MGLAnnotation)]);

        latLngs.push_back(coordinateToLatLng(annotation.coordinate));

        NSString *symbolName = nil;

        if (delegateImplementsSymbolLookup)
        {
            symbolName = [self.delegate mapView:self symbolNameForAnnotation:annotation];
        }

        symbols.push_back((symbolName ? [symbolName cStringUsingEncoding:[NSString defaultCStringEncoding]] : ""));
    }

    std::vector<uint32_t> annotationIDs = mbglMap->addPointAnnotations(latLngs, symbols);

    for (size_t i = 0; i < annotationIDs.size(); ++i)
    {
        [self.annotationsStore setObject:@{ MGLAnnotationIDKey : @(annotationIDs[i]) }
                                  forKey:annotations[i]];
    }
}

- (void)removeAnnotation:(id <MGLAnnotation>)annotation
{
    if ( ! annotation) return;

    // The core bulk deletion API is efficient with respect to indexing
    // and screen refreshes, thus we should defer to it even for
    // individual deletes.
    //
    [self removeAnnotations:@[ annotation ]];
}

- (void)removeAnnotations:(NSArray *)annotations
{
    if ( ! annotations) return;

    std::vector<uint32_t> annotationIDsToRemove;
    annotationIDsToRemove.reserve(annotations.count);

    for (id <MGLAnnotation> annotation in annotations)
    {
        assert([annotation conformsToProtocol:@protocol(MGLAnnotation)]);

        annotationIDsToRemove.push_back([[[self.annotationsStore objectForKey:annotation] objectForKey:MGLAnnotationIDKey] unsignedIntValue]);
        [self.annotationsStore removeObjectForKey:annotation];
    }

    mbglMap->removeAnnotations(annotationIDsToRemove);
}

- (NSArray *)selectedAnnotations
{
    return (self.selectedAnnotation ? @[ self.selectedAnnotation ] : @[]);
}

- (void)setSelectedAnnotations:(NSArray *)selectedAnnotations
{
    if ( ! selectedAnnotations.count) return;

    id <MGLAnnotation> firstAnnotation = selectedAnnotations[0];

    assert([firstAnnotation conformsToProtocol:@protocol(MGLAnnotation)]);

    if ( ! [self viewportBounds].contains(coordinateToLatLng(firstAnnotation.coordinate))) return;

    self.selectedAnnotation = firstAnnotation;
}

- (void)selectAnnotation:(id <MGLAnnotation>)annotation animated:(BOOL)animated
{
    (void)animated;

    if ( ! annotation) return;

    if ( ! [self viewportBounds].contains(coordinateToLatLng(annotation.coordinate))) return;

    self.selectedAnnotation = annotation;
}

- (void)deselectAnnotation:(id <MGLAnnotation>)annotation animated:(BOOL)animated
{
    (void)animated;

    if ( ! annotation) return;

    if ([self.selectedAnnotation isEqual:annotation]) self.selectedAnnotation = nil;
}

#pragma mark - Utility -

+ (CGFloat)degreesToRadians:(CGFloat)degrees
{
    return degrees * M_PI / 180;
}

+ (CGFloat)radiansToDegrees:(CGFloat)radians
{
    return radians * 180 / M_PI;
}

- (void)animateWithDelay:(NSTimeInterval)delay animations:(void (^)(void))animations
{
    dispatch_after(dispatch_time(DISPATCH_TIME_NOW, (int64_t)(delay * NSEC_PER_SEC)), dispatch_get_main_queue(), animations);
}

- (BOOL)isRotationAllowed
{
    return (self.zoomLevel > 3);
}

// correct rotations to north as needed
//
- (void)unrotateIfNeededAnimated:(BOOL)animated
{
    // don't worry about it in the midst of pinch or rotate gestures
    //
    if (self.pinch.state  == UIGestureRecognizerStateChanged || self.rotate.state == UIGestureRecognizerStateChanged) return;

    // but otherwise, do
    //
    if (self.direction != 0 && ! self.isRotationAllowed)
    {
        if (animated)
        {
            self.animatingGesture = YES;

            self.userInteractionEnabled = NO;

            __weak MGLMapView *weakSelf = self;

            [self animateWithDelay:0.1 animations:^
            {
                [weakSelf resetNorthAnimated:YES];

                [self animateWithDelay:MGLAnimationDuration animations:^
                {
                    weakSelf.userInteractionEnabled = YES;

                    self.animatingGesture = NO;
                }];

            }];
        }
        else
        {
            [self resetNorthAnimated:NO];
        }
    }
}

- (void)unsuspendRegionChangeDelegateQueue
{
    @synchronized (self.regionChangeDelegateQueue)
    {
        [self.regionChangeDelegateQueue setSuspended:NO];
    }
}

- (void)notifyMapChange:(NSNumber *)change
{
    switch ([change unsignedIntegerValue])
    {
        case mbgl::MapChangeRegionWillChange:
        case mbgl::MapChangeRegionWillChangeAnimated:
        {
            BOOL animated = ([change unsignedIntegerValue] == mbgl::MapChangeRegionWillChangeAnimated);

            @synchronized (self.regionChangeDelegateQueue)
            {
                if ([self.regionChangeDelegateQueue operationCount] == 0)
                {
                    if ([self.delegate respondsToSelector:@selector(mapView:regionWillChangeAnimated:)])
                    {
                        [self.delegate mapView:self regionWillChangeAnimated:animated];
                    }
                }

                [self.regionChangeDelegateQueue setSuspended:YES];

                if ([self.regionChangeDelegateQueue operationCount] == 0)
                {
                    [self.regionChangeDelegateQueue addOperationWithBlock:^
                    {
                        dispatch_async(dispatch_get_main_queue(), ^
                        {
                            if ([self.delegate respondsToSelector:@selector(mapView:regionDidChangeAnimated:)])
                            {
                                [self.delegate mapView:self regionDidChangeAnimated:animated];
                            }
                        });
                    }];
                }
            }
            break;
        }
        case mbgl::MapChangeRegionDidChange:
        case mbgl::MapChangeRegionDidChangeAnimated:
        {
            [self updateCompass];

            if (self.pan.state       == UIGestureRecognizerStateChanged ||
                self.pinch.state     == UIGestureRecognizerStateChanged ||
                self.rotate.state    == UIGestureRecognizerStateChanged ||
                self.quickZoom.state == UIGestureRecognizerStateChanged) return;

            if (self.isAnimatingGesture) return;

            [NSObject cancelPreviousPerformRequestsWithTarget:self selector:@selector(unsuspendRegionChangeDelegateQueue) object:nil];
            [self performSelector:@selector(unsuspendRegionChangeDelegateQueue) withObject:nil afterDelay:0];

            break;
        }
        case mbgl::MapChangeWillStartLoadingMap:
        {
            if ([self.delegate respondsToSelector:@selector(mapViewWillStartLoadingMap:)])
            {
                [self.delegate mapViewWillStartLoadingMap:self];
            }
            break;
        }
        case mbgl::MapChangeDidFinishLoadingMap:
        {
            if ([self.delegate respondsToSelector:@selector(mapViewDidFinishLoadingMap:)])
            {
                [self.delegate mapViewDidFinishLoadingMap:self];
            }
            break;
        }
        case mbgl::MapChangeDidFailLoadingMap:
        {
            if ([self.delegate respondsToSelector:@selector(mapViewDidFailLoadingMap:withError::)])
            {
                [self.delegate mapViewDidFailLoadingMap:self withError:nil];
            }
            break;
        }
        case mbgl::MapChangeWillStartRenderingMap:
        {
            if ([self.delegate respondsToSelector:@selector(mapViewWillStartRenderingMap:)])
            {
                [self.delegate mapViewWillStartRenderingMap:self];
            }
            break;
        }
        case mbgl::MapChangeDidFinishRenderingMap:
        {
            if ([self.delegate respondsToSelector:@selector(mapViewDidFinishRenderingMap:fullyRendered:)])
            {
                [self.delegate mapViewDidFinishRenderingMap:self fullyRendered:NO];
            }
            break;
        }
        case mbgl::MapChangeDidFinishRenderingMapFullyRendered:
        {
            if ([self.delegate respondsToSelector:@selector(mapViewDidFinishRenderingMap:fullyRendered:)])
            {
                [self.delegate mapViewDidFinishRenderingMap:self fullyRendered:YES];
            }
            break;
        }
    }
}

- (void)updateCompass
{
    double degrees = mbglMap->getBearing() * -1;
    while (degrees >= 360) degrees -= 360;
    while (degrees < 0) degrees += 360;

    self.compass.transform = CGAffineTransformMakeRotation([MGLMapView degreesToRadians:degrees]);

    if (mbglMap->getBearing() && self.compass.alpha < 1)
    {
        [UIView animateWithDuration:MGLAnimationDuration
                              delay:0
                            options:UIViewAnimationOptionBeginFromCurrentState
                         animations:^
                         {
                             self.compass.alpha = 1;
                         }
                         completion:nil];
    }
}

+ (UIImage *)resourceImageNamed:(NSString *)imageName
{
    if ( ! [[imageName pathExtension] length])
    {
        imageName = [imageName stringByAppendingString:@".png"];
    }

    return [UIImage imageWithContentsOfFile:[MGLMapView pathForBundleResourceNamed:imageName ofType:nil inDirectory:@""]];
}

+ (NSString *)pathForBundleResourceNamed:(NSString *)name ofType:(NSString *)extension inDirectory:(NSString *)directory
{
    NSString *path = [[NSBundle bundleWithPath:[MGLMapView resourceBundlePath]] pathForResource:name ofType:extension inDirectory:directory];

    NSAssert(path, @"Resource not found in application.");

    return path;
}

+ (NSString *)resourceBundlePath
{
    NSString *resourceBundlePath = [[NSBundle bundleForClass:[MGLMapView class]] pathForResource:@"MapboxGL" ofType:@"bundle"];

    if ( ! resourceBundlePath) resourceBundlePath = [[NSBundle mainBundle] bundlePath];

    return resourceBundlePath;
}

- (void)invalidate
{
    // This is run in the main/UI thread.
    [self.glView setNeedsDisplay];
}

class MBGLView : public mbgl::View
{
    public:
        MBGLView(MGLMapView *nativeView_) : nativeView(nativeView_) {}
        virtual ~MBGLView() {}


    void notify() override
    {
        // no-op
    }

    void notifyMapChange(mbgl::MapChange change, std::chrono::steady_clock::duration delay = std::chrono::steady_clock::duration::zero()) override
    {
        if (delay != std::chrono::steady_clock::duration::zero())
        {
            dispatch_after(dispatch_time(DISPATCH_TIME_NOW, std::chrono::duration_cast<std::chrono::nanoseconds>(delay).count()), dispatch_get_main_queue(), ^
            {
                [nativeView performSelector:@selector(notifyMapChange:)
                                 withObject:@(change)
                                 afterDelay:0];
            });
        }
        else
        {
            dispatch_async(dispatch_get_main_queue(), ^
            {
                [nativeView performSelector:@selector(notifyMapChange:)
                                 withObject:@(change)
                                 afterDelay:0];
            });
        }
    }

    void activate() override
    {
        [EAGLContext setCurrentContext:nativeView.context];
    }

    void deactivate() override
    {
        [EAGLContext setCurrentContext:nil];
    }

    void resize(uint16_t width, uint16_t height, float ratio, uint16_t fbWidth, uint16_t fbHeight) {
        View::resize(width, height, ratio, fbWidth, fbHeight);
    }

    void invalidate() override
    {
        [nativeView performSelectorOnMainThread:@selector(invalidate)
                                     withObject:nil
                                  waitUntilDone:NO];
    }

    private:
        __weak MGLMapView *nativeView = nullptr;
};

@end<|MERGE_RESOLUTION|>--- conflicted
+++ resolved
@@ -383,7 +383,9 @@
     _regionChangeDelegateQueue = [NSOperationQueue new];
     _regionChangeDelegateQueue.maxConcurrentOperationCount = 1;
 
-<<<<<<< HEAD
+    // start the main loop
+    mbglMap->start();
+
     
     // Fire map.load on a background thread
     dispatch_async(dispatch_get_global_queue(DISPATCH_QUEUE_PRIORITY_DEFAULT, 0), ^{
@@ -406,11 +408,6 @@
         [evt setValue:email forKey:@"enabled.email"];
     });
     
-=======
-    // start the main loop
-    mbglMap->start();
-
->>>>>>> 2990f388
     return YES;
 }
 
