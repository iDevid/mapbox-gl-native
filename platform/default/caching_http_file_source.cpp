#include <mbgl/platform/default/caching_http_file_source.hpp>
#include <mbgl/storage/file_request.hpp>
#include <mbgl/storage/http_request.hpp>
#include <mbgl/storage/sqlite_store.hpp>
#include <mbgl/storage/asset_request.hpp>
#include <mbgl/util/uv-messenger.h>
#include <mbgl/util/std.hpp>

#include <uv.h>

namespace mbgl {

CachingHTTPFileSource::CachingHTTPFileSource(uv_loop_t* loop_, const std::string &path_)
    : thread_id(uv_thread_self()),
      path(path_),
      store(!path.empty() ? util::ptr<SQLiteStore>(new SQLiteStore(loop_, path)) : nullptr),
      loop(loop_),
      queue(new uv_messenger_t) {

    uv_messenger_init(loop, queue, [](void *ptr) {
        std::unique_ptr<std::function<void()>> fn { reinterpret_cast<std::function<void()> *>(ptr) };
        (*fn)();
    });
    uv_unref((uv_handle_t *)&queue->async);
}

CachingHTTPFileSource::CachingHTTPFileSource(const std::string &path_)
    : path(path_) {}

CachingHTTPFileSource::~CachingHTTPFileSource() {
    if (hasLoop()) {
        // FIXME temp fix for #608 crash
<<<<<<< HEAD
        //assert(thread_id == uv_thread_self());
=======
        // assert(thread_id == uv_thread_self());
>>>>>>> 55f2b428
        uv_messenger_stop(queue, [](uv_messenger_t *msgr) {
            delete msgr;
        });

        util::ptr<BaseRequest> req;

        // Send a cancel() message to all requests that we are still holding.
        for (const std::pair<std::string, std::weak_ptr<BaseRequest>> &pair : pending) {
            if ((req = pair.second.lock())) {
                req->cancel();
            }
        }
    }
}

void CachingHTTPFileSource::setLoop(uv_loop_t* loop_) {
    thread_id = uv_thread_self();
    store = !path.empty() ? util::ptr<SQLiteStore>(new SQLiteStore(loop_, path)) : nullptr;
    loop = loop_;
    queue = new uv_messenger_t;

    uv_messenger_init(loop, queue, [](void *ptr) {
        std::unique_ptr<std::function<void()>> fn { reinterpret_cast<std::function<void()> *>(ptr) };
        (*fn)();
    });
    uv_unref((uv_handle_t *)&queue->async);
}

bool CachingHTTPFileSource::hasLoop() {
    return loop;
}

void CachingHTTPFileSource::setBase(const std::string &value) {
    assert(thread_id == uv_thread_self());
    base = value;
}

const std::string &CachingHTTPFileSource::getBase() const {
    assert(thread_id == uv_thread_self());
    return base;
}

std::unique_ptr<Request> CachingHTTPFileSource::request(ResourceType type, const std::string &url) {
    assert(thread_id == uv_thread_self());

    // Make URL absolute.
    const std::string absoluteURL = [&]() -> std::string {
        const size_t separator = url.find("://");
        if (separator == std::string::npos) {
            // Relative URL.
            return base + url;
        } else {
            return url;
        }
    }();

    util::ptr<BaseRequest> req;

    // First, try to find an existing Request object.
    auto it = pending.find(absoluteURL);
    if (it != pending.end()) {
        req = it->second.lock();
    }

    if (!req) {
        if (absoluteURL.substr(0, 7) == "file://") {
            req = std::make_shared<FileRequest>(absoluteURL.substr(7), loop);
        } else if (absoluteURL.substr(0, 8) == "asset://") {
            req = std::make_shared<AssetRequest>(absoluteURL.substr(8), loop);
        } else {
            req = std::make_shared<HTTPRequest>(type, absoluteURL, loop, store);
        }

        pending.emplace(absoluteURL, req);
    }

    return util::make_unique<Request>(req);
}

void CachingHTTPFileSource::prepare(std::function<void()> fn) {
    if (thread_id == uv_thread_self()) {
        fn();
    } else {
        uv_messenger_send(queue, new std::function<void()>(std::move(fn)));
    }
}

void CachingHTTPFileSource::retryAllPending() {
    assert(thread_id == uv_thread_self());

    util::ptr<BaseRequest> req;
    for (const std::pair<std::string, std::weak_ptr<BaseRequest>> &pair : pending) {
        if ((req = pair.second.lock())) {
            req->retryImmediately();
        }
    }

}

}<|MERGE_RESOLUTION|>--- conflicted
+++ resolved
@@ -30,11 +30,7 @@
 CachingHTTPFileSource::~CachingHTTPFileSource() {
     if (hasLoop()) {
         // FIXME temp fix for #608 crash
-<<<<<<< HEAD
-        //assert(thread_id == uv_thread_self());
-=======
         // assert(thread_id == uv_thread_self());
->>>>>>> 55f2b428
         uv_messenger_stop(queue, [](uv_messenger_t *msgr) {
             delete msgr;
         });
