--- conflicted
+++ resolved
@@ -802,7 +802,6 @@
         "marine_text": "#a0bdc0",
         "water_text": "#185869"
     },
-<<<<<<< HEAD
     "structure": [
         {
             "name": "background",
@@ -1267,1406 +1266,6 @@
         {
             "name": "poi_aerodrome",
             "bucket": "poi_aerodrome"
-=======
-    "structure": [{
-        "name": "background",
-        "bucket": "background"
-    }, {
-        "name": "satellite",
-        "bucket": "satellite"
-    }, {
-        "name": "waterway_other",
-        "bucket": "waterway_other"
-    }, {
-        "name": "waterway_river",
-        "bucket": "waterway_river"
-    }, {
-        "name": "waterway_stream_canal",
-        "bucket": "waterway_stream_canal"
-    }, {
-        "name": "landuse_park",
-        "bucket": "landuse_park"
-    }, {
-        "name": "landuse_cemetery",
-        "bucket": "landuse_cemetery"
-    }, {
-        "name": "landuse_hospital",
-        "bucket": "landuse_hospital"
-    }, {
-        "name": "landuse_school",
-        "bucket": "landuse_school"
-    }, {
-        "name": "landuse_wood",
-        "bucket": "landuse_wood"
-    }, {
-        "name": "water",
-        "bucket": "water"
-    }, {
-        "name": "water_offset",
-        "bucket": "water"
-    }, {
-        "name": "aeroway_fill",
-        "bucket": "aeroway_fill"
-    }, {
-        "name": "aeroway_runway",
-        "bucket": "aeroway_runway"
-    }, {
-        "name": "aeroway_taxiway",
-        "bucket": "aeroway_taxiway"
-    }, {
-        "name": "building_shadow",
-        "bucket": "building"
-    }, {
-        "name": "building",
-        "bucket": "building"
-    }, {
-        "name": "building_wall",
-        "bucket": "building"
-    }, {
-        "name": "tunnel_motorway_link_casing",
-        "bucket": "tunnel_motorway_link"
-    }, {
-        "name": "tunnel_motorway_casing",
-        "bucket": "tunnel_motorway"
-    }, {
-        "name": "tunnel_motorway_link",
-        "bucket": "tunnel_motorway_link"
-    }, {
-        "name": "tunnel_motorway",
-        "bucket": "tunnel_motorway"
-    }, {
-        "name": "tunnel_path",
-        "bucket": "tunnel_path"
-    }, {
-        "name": "tunnel_major_rail",
-        "bucket": "tunnel_major_rail"
-    }, {
-        "name": "tunnel_major_rail_hatching",
-        "bucket": "tunnel_major_rail"
-    }, {
-        "name": "tunnel_service_casing",
-        "bucket": "tunnel_service"
-    }, {
-        "name": "tunnel_service",
-        "bucket": "tunnel_service"
-    }, {
-        "name": "tunnel_main_casing",
-        "bucket": "tunnel_main"
-    }, {
-        "name": "tunnel_street_casing",
-        "bucket": "tunnel_street"
-    }, {
-        "name": "tunnel_street",
-        "bucket": "tunnel_street"
-    }, {
-        "name": "tunnel_main",
-        "bucket": "tunnel_main"
-    }, {
-        "name": "road_motorway_link_casing",
-        "bucket": "motorway_link"
-    }, {
-        "name": "road_service_casing",
-        "bucket": "service"
-    }, {
-        "name": "road_main_casing",
-        "bucket": "main"
-    }, {
-        "name": "road_street_casing",
-        "bucket": "street"
-    }, {
-        "name": "road_motorway_link",
-        "bucket": "motorway_link"
-    }, {
-        "name": "road_service",
-        "bucket": "service"
-    }, {
-        "name": "road_street",
-        "bucket": "street"
-    }, {
-        "name": "road_main",
-        "bucket": "main"
-    }, {
-        "name": "road_motorway_casing",
-        "bucket": "motorway"
-    }, {
-        "name": "road_motorway",
-        "bucket": "motorway"
-    }, {
-        "name": "bridge_service_casing",
-        "bucket": "bridge_service"
-    }, {
-        "name": "bridge_service",
-        "bucket": "bridge_service"
-    }, {
-        "name": "bridge_main_casing",
-        "bucket": "bridge_main"
-    }, {
-        "name": "bridge_main",
-        "bucket": "bridge_main"
-    }, {
-        "name": "bridge_street_casing",
-        "bucket": "bridge_street"
-    }, {
-        "name": "bridge_street",
-        "bucket": "bridge_street"
-    }, {
-        "name": "bridge_motorway_link_casing",
-        "bucket": "bridge_motorway_link"
-    }, {
-        "name": "bridge_motorway_link",
-        "bucket": "bridge_motorway_link"
-    }, {
-        "name": "bridge_motorway_casing",
-        "bucket": "bridge_motorway"
-    }, {
-        "name": "bridge_motorway",
-        "bucket": "bridge_motorway"
-    }, {
-        "name": "road_path",
-        "bucket": "path"
-    }, {
-        "name": "road_major_rail",
-        "bucket": "major_rail"
-    }, {
-        "name": "road_major_rail_hatching",
-        "bucket": "major_rail"
-    }, {
-        "name": "bridge_path",
-        "bucket": "bridge_path"
-    }, {
-        "name": "bridge_major_rail",
-        "bucket": "bridge_major_rail"
-    }, {
-        "name": "bridge_major_rail_hatching",
-        "bucket": "bridge_major_rail"
-    }, {
-        "name": "admin_level_3",
-        "bucket": "admin_level_3"
-    }, {
-        "name": "admin_level_2",
-        "bucket": "admin_level_2"
-    }, {
-        "name": "admin_maritime",
-        "bucket": "admin_maritime"
-    }, {
-        "name": "country_label_line",
-        "bucket": "country_label_line"
-    }, {
-        "name": "country_label",
-        "bucket": "country_label"
-    }, {
-        "name": "marin_label_1",
-        "bucket": "marin_label_1"
-    }, {
-        "name": "marin_label_2",
-        "bucket": "marin_label_2"
-    }, {
-        "name": "marin_label_3",
-        "bucket": "marin_label_3"
-    }, {
-        "name": "place_label_city_point",
-        "bucket": "place_label_city_point"
-    }, {
-        "name": "place_label_city",
-        "bucket": "place_label_city"
-    }, {
-        "name": "place_label_town",
-        "bucket": "place_label_town"
-    }, {
-        "name": "place_label_village",
-        "bucket": "place_label_village"
-    }, {
-        "name": "place_label_other",
-        "bucket": "place_label_other"
-    }, {
-        "name": "road_label",
-        "bucket": "road_label"
-    }, {
-        "name": "water_label",
-        "bucket": "water_label"
-    }, {
-        "name": "poi",
-        "bucket": "poi"
-    }],
-    "classes": [{
-        "name": "default",
-        "layers": {
-            "background": {
-                "color": "land",
-            },
-            "admin_maritime": {
-                "color": "#cfe0fa",
-                "width": 4.5,
-            },
-            "admin_level_2": {
-                "color": "#446",
-                "width": [
-                    "stops", {
-                        "z": 0,
-                        "val": 1.5
-                    }, {
-                        "z": 6,
-                        "val": 1.5
-                    }, {
-                        "z": 8,
-                        "val": 3
-                    }, {
-                        "z": 22,
-                        "val": 3
-                    }
-                ],
-            },
-            "admin_level_3": {
-                "color": "#446",
-                "dasharray": [
-                    30,
-                    5
-                ],
-                "width": [
-                    "stops", {
-                        "z": 0,
-                        "val": 0.5
-                    }, {
-                        "z": 6,
-                        "val": 0.5
-                    }, {
-                        "z": 8,
-                        "val": 1
-                    }, {
-                        "z": 12,
-                        "val": 1.5
-                    }, {
-                        "z": 22,
-                        "val": 1.5
-                    }
-                ],
-            },
-            "waterway_other": {
-                "color": "water",
-                "width": 0.5,
-            },
-            "waterway_river": {
-                "color": "water",
-                "width": [
-                    "stops", {
-                        "z": 0,
-                        "val": 1
-                    }, {
-                        "z": 12,
-                        "val": 1
-                    }, {
-                        "z": 14,
-                        "val": 2
-                    }, {
-                        "z": 16,
-                        "val": 3
-                    }, {
-                        "z": 22,
-                        "val": 3
-                    }
-                ],
-            },
-            "waterway_stream_canal": {
-                "color": "water",
-                "width": [
-                    "stops", {
-                        "z": 0,
-                        "val": 1
-                    }, {
-                        "z": 14,
-                        "val": 1
-                    }, {
-                        "z": 16,
-                        "val": 2
-                    }, {
-                        "z": 18,
-                        "val": 3
-                    }, {
-                        "z": 22,
-                        "val": 3
-                    }
-                ],
-            },
-            "landuse_park": {
-                "color": "park",
-            },
-            "landuse_cemetery": {
-                "color": "cemetery",
-            },
-            "landuse_hospital": {
-                "color": "hospital",
-            },
-            "landuse_school": {
-                "color": "school",
-            },
-            "landuse_wood": {
-                "color": "wood",
-                "opacity": 0.1,
-            },
-            "water": {
-                "color": "water",
-            },
-            "water_offset": {
-                "color": "#f0f0ff",
-                "image": "wave",
-                "opacity": 0.4,
-                "translate": [
-                    0,
-                    2.5
-                ],
-            },
-            "aeroway_fill": {
-                "color": "aeroway",
-                "opacity": 0.7,
-            },
-            "aeroway_runway": {
-                "color": "aeroway",
-                "width": 5,
-            },
-            "aeroway_taxiway": {
-                "color": "aeroway",
-                "width": 1.5,
-            },
-            "building": {
-                "color": "building",
-            },
-            "building_wall": {
-                "color": "building",
-                "stroke": "building_shadow",
-                "opacity": [
-                    "stops", {
-                        "z": 0,
-                        "val": 0
-                    }, {
-                        "z": 17,
-                        "val": 0
-                    }, {
-                        "z": 18,
-                        "val": 1
-                    }, {
-                        "z": 22,
-                        "val": 1
-                    }
-                ],
-            },
-            "building_shadow": {
-                "color": "building_shadow",
-                "translate": [
-                    1,
-                    1
-                ],
-                "translate-anchor": "viewport",
-                "opacity": [
-                    "stops", {
-                        "z": 0,
-                        "val": 0
-                    }, {
-                        "z": 17,
-                        "val": 0
-                    }, {
-                        "z": 18,
-                        "val": 1
-                    }, {
-                        "z": 22,
-                        "val": 1
-                    }
-                ],
-            },
-            "road_motorway_casing": {
-                "color": "motorway_casing",
-                "width": [
-                    "stops", {
-                        "z": 6,
-                        "val": 0.4
-                    }, {
-                        "z": 7,
-                        "val": 0.6
-                    }, {
-                        "z": 8,
-                        "val": 1.5
-                    }, {
-                        "z": 10,
-                        "val": 3
-                    }, {
-                        "z": 13,
-                        "val": 3.5
-                    }, {
-                        "z": 14,
-                        "val": 5
-                    }, {
-                        "z": 15,
-                        "val": 7
-                    }, {
-                        "z": 16,
-                        "val": 9
-                    }, {
-                        "z": 22,
-                        "val": 9
-                    }
-                ],
-            },
-            "road_motorway": {
-                "color": "motorway",
-                "width": [
-                    "stops", {
-                        "z": 7,
-                        "val": 0
-                    }, {
-                        "z": 8,
-                        "val": 0.5
-                    }, {
-                        "z": 10,
-                        "val": 1
-                    }, {
-                        "z": 13,
-                        "val": 2
-                    }, {
-                        "z": 14,
-                        "val": 3.5
-                    }, {
-                        "z": 15,
-                        "val": 5
-                    }, {
-                        "z": 16,
-                        "val": 7
-                    }, {
-                        "z": 22,
-                        "val": 7
-                    }
-                ],
-                "opacity": [
-                    "stops", {
-                        "z": 7,
-                        "val": 0
-                    }, {
-                        "z": 8,
-                        "val": 1
-                    }, {
-                        "z": 22,
-                        "val": 1
-                    }
-                ],
-            },
-            "road_main_casing": {
-                "color": "motorway_casing",
-                "width": [
-                    "stops", {
-                        "z": 6,
-                        "val": 0.2
-                    }, {
-                        "z": 16,
-                        "val": 8
-                    }, {
-                        "z": 22,
-                        "val": 8
-                    }
-                ],
-            },
-            "road_main": {
-                "color": "main",
-                "width": [
-                    "stops", {
-                        "z": 8,
-                        "val": 0.5
-                    }, {
-                        "z": 10,
-                        "val": 1
-                    }, {
-                        "z": 13,
-                        "val": 1.5
-                    }, {
-                        "z": 14,
-                        "val": 2.5
-                    }, {
-                        "z": 15,
-                        "val": 3.5
-                    }, {
-                        "z": 16,
-                        "val": 6
-                    }, {
-                        "z": 22,
-                        "val": 6
-                    }
-                ],
-            },
-            "road_motorway_link_casing": {
-                "color": "motorway_casing",
-                "width": [
-                    "stops", {
-                        "z": 13,
-                        "val": 1
-                    }, {
-                        "z": 14,
-                        "val": 3
-                    }, {
-                        "z": 15,
-                        "val": 5
-                    }, {
-                        "z": 16,
-                        "val": 6.5
-                    }, {
-                        "z": 22,
-                        "val": 6.5
-                    }
-                ],
-            },
-            "road_motorway_link": {
-                "color": "motorway",
-                "width": [
-                    "stops", {
-                        "z": 13,
-                        "val": 1.5
-                    }, {
-                        "z": 14,
-                        "val": 1.5
-                    }, {
-                        "z": 15,
-                        "val": 3
-                    }, {
-                        "z": 16,
-                        "val": 4.5
-                    }, {
-                        "z": 22,
-                        "val": 4.5
-                    }
-                ],
-            },
-            "road_street_casing": {
-                "color": "street_casing",
-                "width": [
-                    "stops", {
-                        "z": 0,
-                        "val": 1
-                    }, {
-                        "z": 12,
-                        "val": 1
-                    }, {
-                        "z": 14,
-                        "val": 1
-                    }, {
-                        "z": 15,
-                        "val": 4
-                    }, {
-                        "z": 16,
-                        "val": 6.5
-                    }, {
-                        "z": 22,
-                        "val": 6.5
-                    }
-                ],
-            },
-            "road_street": {
-                "color": "street",
-                "width": [
-                    "stops", {
-                        "z": 14.5,
-                        "val": 0
-                    }, {
-                        "z": 15,
-                        "val": 2.5
-                    }, {
-                        "z": 16,
-                        "val": 4
-                    }, {
-                        "z": 22,
-                        "val": 4
-                    }
-                ],
-            },
-            "road_service_casing": {
-                "color": "street_casing",
-                "width": [
-                    "stops", {
-                        "z": 0,
-                        "val": 1
-                    }, {
-                        "z": 15,
-                        "val": 1
-                    }, {
-                        "z": 16,
-                        "val": 4
-                    }, {
-                        "z": 22,
-                        "val": 4
-                    }
-                ],
-            },
-            "road_service": {
-                "color": "street",
-                "width": 2,
-            },
-            "road_path": {
-                "color": "path",
-                "dasharray": [
-                    2,
-                    1
-                ],
-                "width": [
-                    "stops", {
-                        "z": 15,
-                        "val": 1
-                    }, {
-                        "z": 16,
-                        "val": 1.2
-                    }, {
-                        "z": 17,
-                        "val": 1.5
-                    }, {
-                        "z": 22,
-                        "val": 1.5
-                    }
-                ],
-            },
-            "road_major_rail": {
-                "color": "rail",
-                "width": [
-                    "stops", {
-                        "z": 0,
-                        "val": 0.4
-                    }, {
-                        "z": 16,
-                        "val": 0.75
-                    }, {
-                        "z": 22,
-                        "val": 0.75
-                    }
-                ],
-            },
-            "road_major_rail_hatching": {
-                "color": "rail",
-                "dasharray": [
-                    2,
-                    31
-                ],
-                "width": 4,
-            },
-            "bridge_motorway_casing": {
-                "color": "motorway_casing",
-                "width": [
-                    "stops", {
-                        "z": 6,
-                        "val": 0.4
-                    }, {
-                        "z": 7,
-                        "val": 0.6
-                    }, {
-                        "z": 8,
-                        "val": 1.5
-                    }, {
-                        "z": 10,
-                        "val": 3
-                    }, {
-                        "z": 13,
-                        "val": 3.5
-                    }, {
-                        "z": 14,
-                        "val": 5
-                    }, {
-                        "z": 15,
-                        "val": 7
-                    }, {
-                        "z": 16,
-                        "val": 9
-                    }, {
-                        "z": 22,
-                        "val": 9
-                    }
-                ],
-            },
-            "bridge_motorway": {
-                "color": "motorway",
-                "width": [
-                    "stops", {
-                        "z": 7,
-                        "val": 0
-                    }, {
-                        "z": 8,
-                        "val": 0.5
-                    }, {
-                        "z": 10,
-                        "val": 1
-                    }, {
-                        "z": 13,
-                        "val": 2
-                    }, {
-                        "z": 14,
-                        "val": 3.5
-                    }, {
-                        "z": 15,
-                        "val": 5
-                    }, {
-                        "z": 16,
-                        "val": 7
-                    }, {
-                        "z": 22,
-                        "val": 7
-                    }
-                ],
-                "opacity": [
-                    "stops", {
-                        "z": 7,
-                        "val": 0
-                    }, {
-                        "z": 8,
-                        "val": 1
-                    }, {
-                        "z": 22,
-                        "val": 1
-                    }
-                ],
-            },
-            "bridge_main_casing": {
-                "color": "motorway_casing",
-                "width": [
-                    "stops", {
-                        "z": 6,
-                        "val": 0.2
-                    }, {
-                        "z": 16,
-                        "val": 8
-                    }, {
-                        "z": 22,
-                        "val": 8
-                    }
-                ],
-            },
-            "bridge_main": {
-                "color": "main",
-                "width": [
-                    "stops", {
-                        "z": 8,
-                        "val": 0.5
-                    }, {
-                        "z": 10,
-                        "val": 1
-                    }, {
-                        "z": 13,
-                        "val": 1.5
-                    }, {
-                        "z": 14,
-                        "val": 2.5
-                    }, {
-                        "z": 15,
-                        "val": 3.5
-                    }, {
-                        "z": 16,
-                        "val": 6
-                    }, {
-                        "z": 22,
-                        "val": 6
-                    }
-                ],
-            },
-            "bridge_motorway_link_casing": {
-                "color": "motorway_casing",
-                "width": [
-                    "stops", {
-                        "z": 13,
-                        "val": 1
-                    }, {
-                        "z": 14,
-                        "val": 3
-                    }, {
-                        "z": 15,
-                        "val": 5
-                    }, {
-                        "z": 16,
-                        "val": 6.5
-                    }, {
-                        "z": 22,
-                        "val": 6.5
-                    }
-                ],
-            },
-            "bridge_motorway_link": {
-                "color": "motorway",
-                "width": [
-                    "stops", {
-                        "z": 13,
-                        "val": 1.5
-                    }, {
-                        "z": 14,
-                        "val": 1.5
-                    }, {
-                        "z": 15,
-                        "val": 3
-                    }, {
-                        "z": 16,
-                        "val": 4.5
-                    }, {
-                        "z": 22,
-                        "val": 4.5
-                    }
-                ],
-            },
-            "bridge_street_casing": {
-                "color": "street_casing",
-                "width": [
-                    "stops", {
-                        "z": 12,
-                        "val": 0.5
-                    }, {
-                        "z": 14,
-                        "val": 1
-                    }, {
-                        "z": 15,
-                        "val": 4
-                    }, {
-                        "z": 16,
-                        "val": 6.5
-                    }, {
-                        "z": 22,
-                        "val": 6.5
-                    }
-                ],
-            },
-            "bridge_street": {
-                "color": "street",
-                "width": [
-                    "stops", {
-                        "z": 14,
-                        "val": 0
-                    }, {
-                        "z": 15,
-                        "val": 2.5
-                    }, {
-                        "z": 16,
-                        "val": 4
-                    }, {
-                        "z": 22,
-                        "val": 4
-                    }
-                ],
-                "opacity": [
-                    "stops", {
-                        "z": 14,
-                        "val": 0
-                    }, {
-                        "z": 15,
-                        "val": 1
-                    }, {
-                        "z": 22,
-                        "val": 1
-                    }
-                ],
-            },
-            "bridge_service_casing": {
-                "color": "street_casing",
-                "width": [
-                    "stops", {
-                        "z": 15,
-                        "val": 1
-                    }, {
-                        "z": 16,
-                        "val": 4
-                    }, {
-                        "z": 22,
-                        "val": 4
-                    }
-                ],
-            },
-            "bridge_service": {
-                "color": "street",
-                "width": 2,
-            },
-            "bridge_path": {
-                "color": "path",
-                "dasharray": [
-                    2,
-                    1
-                ],
-                "width": [
-                    "stops", {
-                        "z": 15,
-                        "val": 1
-                    }, {
-                        "z": 16,
-                        "val": 1.2
-                    }, {
-                        "z": 17,
-                        "val": 1.5
-                    }, {
-                        "z": 22,
-                        "val": 1.5
-                    }
-                ],
-            },
-            "bridge_major_rail": {
-                "color": "rail",
-                "width": [
-                    "stops", {
-                        "z": 0,
-                        "val": 0.4
-                    }, {
-                        "z": 16,
-                        "val": 0.75
-                    }, {
-                        "z": 22,
-                        "val": 0.75
-                    }
-                ],
-            },
-            "bridge_major_rail_hatching": {
-                "color": "rail",
-                "dasharray": [
-                    2,
-                    31
-                ],
-                "width": 4,
-            },
-            "tunnel_motorway_casing": {
-                "color": "motorway_casing",
-                "dasharray": [
-                    7,
-                    2
-                ],
-                "width": [
-                    "stops", {
-                        "z": 6,
-                        "val": 0.4
-                    }, {
-                        "z": 7,
-                        "val": 0.6
-                    }, {
-                        "z": 8,
-                        "val": 1.5
-                    }, {
-                        "z": 10,
-                        "val": 3
-                    }, {
-                        "z": 13,
-                        "val": 3.5
-                    }, {
-                        "z": 14,
-                        "val": 5
-                    }, {
-                        "z": 15,
-                        "val": 7
-                    }, {
-                        "z": 16,
-                        "val": 9
-                    }, {
-                        "z": 22,
-                        "val": 9
-                    }
-                ],
-            },
-            "tunnel_motorway": {
-                "color": "motorway_tunnel",
-                "width": [
-                    "stops", {
-                        "z": 7,
-                        "val": 0
-                    }, {
-                        "z": 8,
-                        "val": 0.5
-                    }, {
-                        "z": 10,
-                        "val": 1
-                    }, {
-                        "z": 13,
-                        "val": 2
-                    }, {
-                        "z": 14,
-                        "val": 3.5
-                    }, {
-                        "z": 15,
-                        "val": 5
-                    }, {
-                        "z": 16,
-                        "val": 7
-                    }, {
-                        "z": 22,
-                        "val": 7
-                    }
-                ],
-                "opacity": [
-                    "stops", {
-                        "z": 7,
-                        "val": 0
-                    }, {
-                        "z": 8,
-                        "val": 1
-                    }, {
-                        "z": 22,
-                        "val": 1
-                    }
-                ],
-            },
-            "tunnel_main_casing": {
-                "color": "motorway_casing",
-                "dasharray": [
-                    7,
-                    2
-                ],
-                "width": [
-                    "stops", {
-                        "z": 6,
-                        "val": 0.2
-                    }, {
-                        "z": 16,
-                        "val": 8
-                    }, {
-                        "z": 22,
-                        "val": 8
-                    }
-                ],
-            },
-            "tunnel_main": {
-                "color": "main_tunnel",
-                "width": [
-                    "stops", {
-                        "z": 8,
-                        "val": 0.5
-                    }, {
-                        "z": 10,
-                        "val": 1
-                    }, {
-                        "z": 13,
-                        "val": 1.5
-                    }, {
-                        "z": 14,
-                        "val": 2.5
-                    }, {
-                        "z": 15,
-                        "val": 3.5
-                    }, {
-                        "z": 16,
-                        "val": 6
-                    }, {
-                        "z": 22,
-                        "val": 6
-                    }
-                ],
-            },
-            "tunnel_motorway_link_casing": {
-                "color": "motorway_casing",
-                "width": [
-                    "stops", {
-                        "z": 13,
-                        "val": 1
-                    }, {
-                        "z": 14,
-                        "val": 3
-                    }, {
-                        "z": 15,
-                        "val": 5
-                    }, {
-                        "z": 16,
-                        "val": 6.5
-                    }, {
-                        "z": 22,
-                        "val": 6.5
-                    }
-                ],
-            },
-            "tunnel_motorway_link": {
-                "color": "motorway",
-                "width": [
-                    "stops", {
-                        "z": 14,
-                        "val": 1.5
-                    }, {
-                        "z": 15,
-                        "val": 3
-                    }, {
-                        "z": 16,
-                        "val": 4.5
-                    }, {
-                        "z": 22,
-                        "val": 4.5
-                    }
-                ],
-            },
-            "tunnel_street_casing": {
-                "color": "street_casing",
-                "dasharray": [
-                    7,
-                    2
-                ],
-                "width": [
-                    "stops", {
-                        "z": 12,
-                        "val": 0.5
-                    }, {
-                        "z": 14,
-                        "val": 1
-                    }, {
-                        "z": 15,
-                        "val": 4
-                    }, {
-                        "z": 16,
-                        "val": 6.5
-                    }, {
-                        "z": 22,
-                        "val": 6.5
-                    }
-                ],
-            },
-            "tunnel_street": {
-                "color": "street",
-                "width": [
-                    "stops", {
-                        "z": 14,
-                        "val": 0
-                    }, {
-                        "z": 15,
-                        "val": 2.5
-                    }, {
-                        "z": 16,
-                        "val": 4
-                    }, {
-                        "z": 22,
-                        "val": 4
-                    }
-                ],
-                "opacity": [
-                    "stops", {
-                        "z": 14,
-                        "val": 0
-                    }, {
-                        "z": 15,
-                        "val": 1
-                    }, {
-                        "z": 22,
-                        "val": 1
-                    }
-                ],
-            },
-            "tunnel_service_casing": {
-                "color": "street_casing",
-                "dasharray": [
-                    7,
-                    2
-                ],
-                "width": [
-                    "stops", {
-                        "z": 15,
-                        "val": 1
-                    }, {
-                        "z": 16,
-                        "val": 4
-                    }, {
-                        "z": 22,
-                        "val": 4
-                    }
-                ],
-            },
-            "tunnel_service": {
-                "color": "street",
-                "width": 2,
-            },
-            "tunnel_major_rail": {
-                "color": "rail",
-                "width": [
-                    "stops", {
-                        "z": 0,
-                        "val": 0.4
-                    }, {
-                        "z": 16,
-                        "val": 0.75
-                    }, {
-                        "z": 22,
-                        "val": 0.75
-                    }
-                ],
-            },
-            "tunnel_major_rail_hatching": {
-                "color": "rail",
-                "dasharray": [
-                    2,
-                    31
-                ],
-                "width": 4,
-            },
-            "country_label": {
-                "color": "text",
-                "stroke": [
-                    1,
-                    1,
-                    1,
-                    0.8
-                ],
-            },
-            "country_label_line": {
-                "color": "text",
-                "width": 0.5,
-                "opacity": 0.5,
-            },
-            "marin_label_1": {
-                "color": "marine_text",
-                "stroke": [
-                    1,
-                    1,
-                    1,
-                    0.8
-                ],
-            },
-            "marin_label_2": {
-                "color": "marine_text",
-                "stroke": [
-                    1,
-                    1,
-                    1,
-                    0.8
-                ],
-            },
-            "marin_label_3": {
-                "color": "marine_text",
-                "stroke": [
-                    1,
-                    1,
-                    1,
-                    0.8
-                ],
-            },
-            "place_label_city_point": {
-                "color": "#333",
-                "radius": 2,
-            },
-            "place_label_city": {
-                "color": "#333",
-                "stroke": [
-                    1,
-                    1,
-                    1,
-                    0.8
-                ],
-                "size": [
-                    "stops", {
-                        "z": 0,
-                        "val": 10
-                    }, {
-                        "z": 10,
-                        "val": 18
-                    }, {
-                        "z": 12,
-                        "val": 24
-                    }
-                ],
-                "translate": [
-                    0,
-                    30
-                ],
-            },
-            "place_label_town": {
-                "color": "#333",
-                "stroke": [
-                    1,
-                    1,
-                    1,
-                    0.8
-                ],
-                "size": [
-                    "stops", {
-                        "z": 0,
-                        "val": 14
-                    }, {
-                        "z": 12,
-                        "val": 16
-                    }, {
-                        "z": 14,
-                        "val": 20
-                    }, {
-                        "z": 16,
-                        "val": 24
-                    }
-                ],
-            },
-            "place_label_village": {
-                "color": "#333",
-                "stroke": [
-                    1,
-                    1,
-                    1,
-                    0.8
-                ],
-                "size": [
-                    "stops", {
-                        "z": 0,
-                        "val": 12
-                    }, {
-                        "z": 12,
-                        "val": 14
-                    }, {
-                        "z": 14,
-                        "val": 28
-                    }, {
-                        "z": 16,
-                        "val": 22
-                    }
-                ],
-            },
-            "place_label_other": {
-                "color": "#633",
-                "stroke": [
-                    1,
-                    1,
-                    1,
-                    0.8
-                ],
-                "size": [
-                    "stops", {
-                        "z": 0,
-                        "val": 10
-                    }, {
-                        "z": 14,
-                        "val": 11
-                    }, {
-                        "z": 15,
-                        "val": 12
-                    }, {
-                        "z": 16,
-                        "val": 14
-                    }
-                ],
-            },
-            "poi_label": {
-                "color": "#666",
-                "stroke": [
-                    1,
-                    1,
-                    1,
-                    0.5
-                ],
-            },
-            "road_label": {
-                "color": "#765",
-                "stroke": [
-                    1,
-                    1,
-                    1,
-                    0.5
-                ],
-                "size": [
-                    "stops", {
-                        "z": 0,
-                        "val": 12
-                    }, {
-                        "z": 14,
-                        "val": 12
-                    }, {
-                        "z": 15,
-                        "val": 13
-                    }
-                ],
-            },
-            "water_label": {
-                "color": "marine_text",
-                "stroke": [
-                    1,
-                    1,
-                    1,
-                    0.75
-                ],
-            },
-            "poi": {
-            },
-            "satellite": {
-                "type": "raster",
-                "opacity": 0.25
-            },
->>>>>>> 7547bead
         }
     ],
     "classes": [
@@ -4927,7 +3526,8 @@
                         {"z": 9, "val": 10},
                         {"z": 12, "val": 13},
                         {"z": 14, "val": 17},
-                        {"z": 16, "val": 22}
+                        {"z": 16, "val": 22},
+                        {"z": 22, "val": 22}
                     ]
                 },
                 "place_label_village": {
@@ -4964,18 +3564,10 @@
                     "strokeBlur": 2,
                     "size": [
                         "stops",
-                        {
-                            "z": 0,
-                            "val": 12
-                        },
-                        {
-                            "z": 14,
-                            "val": 12
-                        },
-                        {
-                            "z": 15,
-                            "val": 13
-                        }
+                        {"z": 0, "val": 12},
+                        {"z": 14, "val": 12},
+                        {"z": 15, "val": 13},
+                        {"z": 22, "val": 13}
                     ]
                 },
                 "water_label": {
@@ -4990,6 +3582,11 @@
                 "poi": {
                     "color": "rgba(50,50,50,0.9)",
                     "antialias": false
+                },
+                "poi_label": {
+                    "color": "#444",
+                    "size": 11,
+                    "translate": [0, 26]
                 },
                 "poi_aerodrome": {
                     "antialias": false
