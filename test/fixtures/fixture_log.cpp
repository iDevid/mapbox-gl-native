#include "fixture_log.hpp"

#include <iostream>

namespace mbgl {

FixtureLogBackend::~FixtureLogBackend() {
    std::cerr << unchecked();
}

size_t FixtureLogBackend::count(const LogMessage &message) const {
    size_t count = 0;
    for (const LogMessage &msg : messages) {
        if (msg == message) {
            count++;
            msg.checked = true;
        }
    }
    return count;
}

std::vector<FixtureLogBackend::LogMessage> FixtureLogBackend::unchecked() const {
    std::vector<LogMessage> unchecked;
    for (const LogMessage &msg : messages) {
        if (!msg.checked) {
            unchecked.push_back(msg);
            msg.checked = true;
        }
    }
    return unchecked;
}

::std::ostream& operator<<(::std::ostream& os, const std::vector<FixtureLogBackend::LogMessage>& messages) {
    for (const FixtureLogBackend::LogMessage &message : messages) {
        os << "- " << message;
    }
    return os;
}

::std::ostream& operator<<(::std::ostream& os, const FixtureLogBackend::LogMessage& message) {
    os << "[\"" << message.severity.get() << "\", \"" << message.event.get() << "\"";
    if (message.code) os << ", " << message.code.get();
<<<<<<< HEAD
    if (message.msg) os << ", \"" << message.msg.get();
    return os << "\"]" << std::endl;
=======
    if (message.msg) os << ", \"" << message.msg.get() << "\"";
    return os << "]" << std::endl;
>>>>>>> fa4133a0
}

}<|MERGE_RESOLUTION|>--- conflicted
+++ resolved
@@ -40,13 +40,8 @@
 ::std::ostream& operator<<(::std::ostream& os, const FixtureLogBackend::LogMessage& message) {
     os << "[\"" << message.severity.get() << "\", \"" << message.event.get() << "\"";
     if (message.code) os << ", " << message.code.get();
-<<<<<<< HEAD
-    if (message.msg) os << ", \"" << message.msg.get();
-    return os << "\"]" << std::endl;
-=======
     if (message.msg) os << ", \"" << message.msg.get() << "\"";
     return os << "]" << std::endl;
->>>>>>> fa4133a0
 }
 
 }