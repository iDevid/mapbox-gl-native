#ifndef MBGL_RENDERER_GL
#define MBGL_RENDERER_GL

#include <string>

#if __APPLE__
    #include "TargetConditionals.h"
    #if TARGET_OS_IPHONE
        #include <OpenGLES/ES2/gl.h>
        #include <OpenGLES/ES2/glext.h>
    #elif TARGET_IPHONE_SIMULATOR
        #include <OpenGLES/ES2/gl.h>
        #include <OpenGLES/ES2/glext.h>
    #elif TARGET_OS_MAC
        #include <OpenGL/OpenGL.h>
        #include <OpenGL/gl.h>
    #else
        #error Unsupported Apple platform
    #endif
#elif __ANDROID__
    #define GL_GLEXT_PROTOTYPES
    #include <GLES2/gl2.h>
    #include <GLES2/gl2ext.h>
#else
    #define GL_GLEXT_PROTOTYPES
    #include <GL/gl.h>
    #include <GL/glext.h>
#endif

namespace mbgl {
namespace gl {

// GL_KHR_debug / GL_ARB_debug_output
#define GL_DEBUG_OUTPUT_SYNCHRONOUS       0x8242
#define GL_DEBUG_NEXT_LOGGED_MESSAGE_LENGTH 0x8243
#define GL_DEBUG_CALLBACK_FUNCTION        0x8244
#define GL_DEBUG_CALLBACK_USER_PARAM      0x8245
#define GL_DEBUG_SOURCE_API               0x8246
#define GL_DEBUG_SOURCE_WINDOW_SYSTEM     0x8247
#define GL_DEBUG_SOURCE_SHADER_COMPILER   0x8248
#define GL_DEBUG_SOURCE_THIRD_PARTY       0x8249
#define GL_DEBUG_SOURCE_APPLICATION       0x824A
#define GL_DEBUG_SOURCE_OTHER             0x824B
#define GL_DEBUG_TYPE_ERROR               0x824C
#define GL_DEBUG_TYPE_DEPRECATED_BEHAVIOR 0x824D
#define GL_DEBUG_TYPE_UNDEFINED_BEHAVIOR  0x824E
#define GL_DEBUG_TYPE_PORTABILITY         0x824F
#define GL_DEBUG_TYPE_PERFORMANCE         0x8250
#define GL_DEBUG_TYPE_OTHER               0x8251
#define GL_MAX_DEBUG_MESSAGE_LENGTH       0x9143
#define GL_MAX_DEBUG_LOGGED_MESSAGES      0x9144
#define GL_DEBUG_LOGGED_MESSAGES          0x9145
#define GL_DEBUG_SEVERITY_HIGH            0x9146
#define GL_DEBUG_SEVERITY_MEDIUM          0x9147
#define GL_DEBUG_SEVERITY_LOW             0x9148
#define GL_DEBUG_TYPE_MARKER              0x8268
#define GL_DEBUG_TYPE_PUSH_GROUP          0x8269
#define GL_DEBUG_TYPE_POP_GROUP           0x826A
#define GL_DEBUG_SEVERITY_NOTIFICATION    0x826B
#define GL_MAX_DEBUG_GROUP_STACK_DEPTH    0x826C
#define GL_DEBUG_GROUP_STACK_DEPTH        0x826D
#define GL_BUFFER                         0x82E0
#define GL_SHADER                         0x82E1
#define GL_PROGRAM                        0x82E2
#define GL_QUERY                          0x82E3
#define GL_PROGRAM_PIPELINE               0x82E4
#define GL_SAMPLER                        0x82E6
#define GL_MAX_LABEL_LENGTH               0x82E8
#define GL_DEBUG_OUTPUT                   0x92E0
#define GL_CONTEXT_FLAG_DEBUG_BIT         0x00000002
#define GL_DISPLAY_LIST                   0x82E7
#define GL_VERTEX_ARRAY                   0x8074
#define GL_TRANSFORM_FEEDBACK             0x8E22
#define GL_TEXTURE                        0x1702
#define GL_RENDERBUFFER                   0x8D41
#define GL_FRAMEBUFFER                    0x8D40
typedef void (* GLDEBUGPROC)(GLenum source, GLenum type, GLuint id, GLenum severity, GLsizei length, const GLchar *message, const void *userParam);
typedef void (* PFNGLDEBUGMESSAGECONTROLPROC) (GLenum source, GLenum type, GLenum severity, GLsizei count, const GLuint *ids, GLboolean enabled);
typedef void (* PFNGLDEBUGMESSAGEINSERTPROC) (GLenum source, GLenum type, GLuint id, GLenum severity, GLsizei length, const GLchar *buf);
typedef void (* PFNGLDEBUGMESSAGECALLBACKPROC) (GLDEBUGPROC callback, const void *userParam);
typedef GLuint (* PFNGLGETDEBUGMESSAGELOGPROC) (GLuint count, GLsizei bufSize, GLenum *sources, GLenum *types, GLuint *ids, GLenum *severities, GLsizei *lengths, GLchar *messageLog);
typedef void (* PFNGLGETPOINTERVPROC) (GLenum pname, void **params);
typedef void (* PFNGLPUSHDEBUGGROUPPROC) (GLenum source, GLuint id, GLsizei length, const GLchar *message);
typedef void (* PFNGLPOPDEBUGGROUPPROC) (void);
typedef void (* PFNGLOBJECTLABELPROC) (GLenum identifier, GLuint name, GLsizei length, const GLchar *label);
typedef void (* PFNGLGETOBJECTLABELPROC) (GLenum identifier, GLuint name, GLsizei bufSize, GLsizei *length, GLchar *label);
typedef void (* PFNGLOBJECTPTRLABELPROC) (const void *ptr, GLsizei length, const GLchar *label);
typedef void (* PFNGLGETOBJECTPTRLABELPROC) (const void *ptr, GLsizei bufSize, GLsizei *length, GLchar *label);
extern PFNGLDEBUGMESSAGECONTROLPROC DebugMessageControl;
extern PFNGLDEBUGMESSAGEINSERTPROC DebugMessageInsert;
extern PFNGLDEBUGMESSAGECALLBACKPROC DebugMessageCallback;
extern PFNGLGETDEBUGMESSAGELOGPROC GetDebugMessageLog;
extern PFNGLGETPOINTERVPROC GetPointerv;
extern PFNGLPUSHDEBUGGROUPPROC PushDebugGroup;
extern PFNGLPOPDEBUGGROUPPROC PopDebugGroup;
extern PFNGLOBJECTLABELPROC ObjectLabel;
extern PFNGLGETOBJECTLABELPROC GetObjectLabel;
extern PFNGLOBJECTPTRLABELPROC ObjectPtrLabel;
extern PFNGLGETOBJECTPTRLABELPROC GetObjectPtrLabel;
void debug_callback(GLenum source, GLenum type, GLuint id, GLenum severity, GLsizei length, const GLchar *message, const void *userParam);

// GL_EXT_debug_marker
typedef void (* PFNGLINSERTEVENTMARKEREXTPROC) (GLsizei length, const GLchar *marker);
typedef void (* PFNGLPUSHGROUPMARKEREXTPROC) (GLsizei length, const GLchar *marker);
typedef void (* PFNGLPOPGROUPMARKEREXTPROC) (void);
extern PFNGLINSERTEVENTMARKEREXTPROC InsertEventMarkerEXT;
extern PFNGLPUSHGROUPMARKEREXTPROC PushGroupMarkerEXT;
extern PFNGLPOPGROUPMARKEREXTPROC PopGroupMarkerEXT;

// GL_EXT_debug_label
#define GL_PROGRAM_PIPELINE_OBJECT_EXT    0x8A4F
#define GL_PROGRAM_OBJECT_EXT             0x8B40
#define GL_SHADER_OBJECT_EXT              0x8B48
#define GL_BUFFER_OBJECT_EXT              0x9151
#define GL_QUERY_OBJECT_EXT               0x9153
#define GL_VERTEX_ARRAY_OBJECT_EXT        0x9154
typedef void (* PFNGLLABELOBJECTEXTPROC) (GLenum type, GLuint object, GLsizei length, const GLchar *label);
typedef void (* PFNGLGETOBJECTLABELEXTPROC) (GLenum type, GLuint object, GLsizei bufSize, GLsizei *length, GLchar *label);
extern PFNGLLABELOBJECTEXTPROC LabelObjectEXT;
extern PFNGLGETOBJECTLABELEXTPROC GetObjectLabelEXT;

// GL_ARB_vertex_array_object / GL_OES_vertex_array_object
#define GL_VERTEX_ARRAY_BINDING 0x85B5
typedef void (* PFNGLBINDVERTEXARRAYPROC) (GLuint array);
typedef void (* PFNGLDELETEVERTEXARRAYSPROC) (GLsizei n, const GLuint* arrays);
typedef void (* PFNGLGENVERTEXARRAYSPROC) (GLsizei n, GLuint* arrays);
typedef GLboolean (* PFNGLISVERTEXARRAYPROC) (GLuint array);
extern PFNGLBINDVERTEXARRAYPROC BindVertexArray;
extern PFNGLDELETEVERTEXARRAYSPROC DeleteVertexArrays;
extern PFNGLGENVERTEXARRAYSPROC GenVertexArrays;
extern PFNGLISVERTEXARRAYPROC IsVertexArray;

<<<<<<< HEAD
extern bool isPackedDepthStencilSupported;
#define GL_DEPTH24_STENCIL8 0x88F0

extern bool isDepth24Supported;
#define GL_DEPTH_COMPONENT24 0x81A6
=======
// GL_ARB_get_program_binary / GL_OES_get_program_binary
#define GL_PROGRAM_BINARY_RETRIEVABLE_HINT 0x8257
#define GL_PROGRAM_BINARY_LENGTH           0x8741
#define GL_NUM_PROGRAM_BINARY_FORMATS      0x87FE
#define GL_PROGRAM_BINARY_FORMATS          0x87FF
typedef void (* PFNGLGETPROGRAMBINARYPROC) (GLuint program, GLsizei bufSize, GLsizei *length, GLenum *binaryFormat, void *binary);
typedef void (* PFNGLPROGRAMBINARYPROC) (GLuint program, GLenum binaryFormat, const void *binary, GLsizei length);
typedef void (* PFNGLPROGRAMPARAMETERIPROC) (GLuint program, GLenum pname, GLint value);
extern PFNGLGETPROGRAMBINARYPROC GetProgramBinary;
extern PFNGLPROGRAMBINARYPROC ProgramBinary;
extern PFNGLPROGRAMPARAMETERIPROC ProgramParameteri;
>>>>>>> 004d12ea

// Debug group markers, useful for debugging on iOS
#if defined(DEBUG)
// static int indent = 0;
inline void start_group(const std::string &str) {
    if (gl::PushDebugGroup != nullptr) {
        gl::PushDebugGroup(GL_DEBUG_SOURCE_APPLICATION, 0, GLsizei(str.size()), str.c_str());
    } else if (gl::PushGroupMarkerEXT != nullptr) {
        gl::PushGroupMarkerEXT(GLsizei(str.size()), str.c_str());
    }
    // fprintf(stderr, "%s%s\n", std::string(indent * 4, ' ').c_str(), str.c_str());
    // indent++;
}

inline void end_group() {
    if (gl::PopDebugGroup != nullptr) {
        gl::PopDebugGroup();
    } else if (gl::PopGroupMarkerEXT != nullptr) {
        gl::PopGroupMarkerEXT();
    }
    // indent--;
}
#else
inline void start_group(const std::string &) {}
inline void end_group() {}
#endif

struct group {
    inline group(const std::string &str) { start_group(str); }
    ~group() { end_group(); };
};
}
}

#ifdef GL_ES_VERSION_2_0
    #define glClearDepth glClearDepthf
    #define glDepthRange glDepthRangef
#endif

void _CHECK_GL_ERROR(const char *cmd, const char *file, int line);

#define _CHECK_ERROR(cmd, file, line) \
    cmd; \
    do { _CHECK_GL_ERROR(#cmd, file, line); } while (false);

#define CHECK_ERROR(cmd) _CHECK_ERROR(cmd, __FILE__, __LINE__)

#endif<|MERGE_RESOLUTION|>--- conflicted
+++ resolved
@@ -130,13 +130,12 @@
 extern PFNGLGENVERTEXARRAYSPROC GenVertexArrays;
 extern PFNGLISVERTEXARRAYPROC IsVertexArray;
 
-<<<<<<< HEAD
 extern bool isPackedDepthStencilSupported;
 #define GL_DEPTH24_STENCIL8 0x88F0
 
 extern bool isDepth24Supported;
 #define GL_DEPTH_COMPONENT24 0x81A6
-=======
+
 // GL_ARB_get_program_binary / GL_OES_get_program_binary
 #define GL_PROGRAM_BINARY_RETRIEVABLE_HINT 0x8257
 #define GL_PROGRAM_BINARY_LENGTH           0x8741
@@ -148,7 +147,6 @@
 extern PFNGLGETPROGRAMBINARYPROC GetProgramBinary;
 extern PFNGLPROGRAMBINARYPROC ProgramBinary;
 extern PFNGLPROGRAMPARAMETERIPROC ProgramParameteri;
->>>>>>> 004d12ea
 
 // Debug group markers, useful for debugging on iOS
 #if defined(DEBUG)
