--- conflicted
+++ resolved
@@ -56,11 +56,8 @@
     uv_loop_t *l = nullptr;
 };
 
-<<<<<<< HEAD
-class mutex {
+class async : public mbgl::util::noncopyable {
     friend class cond;
-=======
-class async : public mbgl::util::noncopyable {
 public:
     inline async(uv_loop_t* loop, std::function<void ()> fn_)
         : fn(fn_) {
@@ -94,7 +91,8 @@
 };
 
 class mutex : public mbgl::util::noncopyable {
->>>>>>> 79017060
+    friend class cond;
+
 public:
     inline mutex() {
         if (uv_mutex_init(&mtx) != 0) {
@@ -109,8 +107,7 @@
     uv_mutex_t mtx;
 };
 
-<<<<<<< HEAD
-class cond {
+class cond : public mbgl::util::noncopyable {
 public:
     inline cond() {
         if (uv_cond_init(&cnd) != 0) {
@@ -127,10 +124,7 @@
     uv_cond_t cnd;
 };
 
-class lock {
-=======
 class lock : public mbgl::util::noncopyable {
->>>>>>> 79017060
 public:
     lock(mutex &mtx_) : mtx(mtx_) { mtx.lock(); }
     ~lock() { mtx.unlock(); }
